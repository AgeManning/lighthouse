mod attestation_service;
mod beacon_node_fallback;
mod block_service;
mod check_synced;
mod cli;
mod config;
mod duties_service;
mod graffiti_file;
mod http_metrics;
mod key_cache;
mod notifier;
mod preparation_service;
mod signing_method;
mod sync_committee_service;

mod doppelganger_service;
pub mod http_api;
pub mod initialized_validators;
pub mod validator_store;

pub use cli::cli_app;
pub use config::Config;
use initialized_validators::InitializedValidators;
use lighthouse_metrics::set_gauge;
use monitoring_api::{MonitoringHttpClient, ProcessType};
use sensitive_url::SensitiveUrl;
pub use slashing_protection::{SlashingDatabase, SLASHING_PROTECTION_FILENAME};

use crate::beacon_node_fallback::{
    start_fallback_updater_service, BeaconNodeFallback, CandidateBeaconNode, OfflineOnFailure,
    RequireSynced,
};
use crate::doppelganger_service::DoppelgangerService;
use account_utils::validator_definitions::ValidatorDefinitions;
use attestation_service::{AttestationService, AttestationServiceBuilder};
use block_service::{BlockService, BlockServiceBuilder};
use clap::ArgMatches;
use duties_service::DutiesService;
use environment::RuntimeContext;
use eth2::{reqwest::ClientBuilder, BeaconNodeHttpClient, StatusCode, Timeouts};
use http_api::ApiSecret;
use notifier::spawn_notifier;
use parking_lot::RwLock;
use preparation_service::{PreparationService, PreparationServiceBuilder};
use reqwest::Certificate;
use slog::{error, info, warn, Logger};
use slot_clock::SlotClock;
use slot_clock::SystemTimeSlotClock;
use std::fs::File;
use std::io::Read;
use std::marker::PhantomData;
use std::net::SocketAddr;
use std::path::Path;
use std::sync::Arc;
use std::time::{SystemTime, UNIX_EPOCH};
use sync_committee_service::SyncCommitteeService;
use tokio::{
    sync::mpsc,
    time::{sleep, Duration},
};
use types::{EthSpec, Hash256};
use validator_store::ValidatorStore;

/// The interval between attempts to contact the beacon node during startup.
const RETRY_DELAY: Duration = Duration::from_secs(2);

/// The time between polls when waiting for genesis.
const WAITING_FOR_GENESIS_POLL_TIME: Duration = Duration::from_secs(12);

/// Specific timeout constants for HTTP requests involved in different validator duties.
/// This can help ensure that proper endpoint fallback occurs.
const HTTP_ATTESTATION_TIMEOUT_QUOTIENT: u32 = 4;
const HTTP_ATTESTER_DUTIES_TIMEOUT_QUOTIENT: u32 = 4;
const HTTP_LIVENESS_TIMEOUT_QUOTIENT: u32 = 4;
const HTTP_PROPOSAL_TIMEOUT_QUOTIENT: u32 = 2;
const HTTP_PROPOSER_DUTIES_TIMEOUT_QUOTIENT: u32 = 4;
const HTTP_SYNC_COMMITTEE_CONTRIBUTION_TIMEOUT_QUOTIENT: u32 = 4;
const HTTP_SYNC_DUTIES_TIMEOUT_QUOTIENT: u32 = 4;
const HTTP_GET_BEACON_BLOCK_SSZ_TIMEOUT_QUOTIENT: u32 = 4;
const HTTP_GET_DEBUG_BEACON_STATE_QUOTIENT: u32 = 4;
const HTTP_GET_DEPOSIT_SNAPSHOT_QUOTIENT: u32 = 4;

const DOPPELGANGER_SERVICE_NAME: &str = "doppelganger";

#[derive(Clone)]
pub struct ProductionValidatorClient<T: EthSpec> {
    context: RuntimeContext<T>,
    duties_service: Arc<DutiesService<SystemTimeSlotClock, T>>,
    block_service: BlockService<SystemTimeSlotClock, T>,
    attestation_service: AttestationService<SystemTimeSlotClock, T>,
    sync_committee_service: SyncCommitteeService<SystemTimeSlotClock, T>,
    doppelganger_service: Option<Arc<DoppelgangerService>>,
    preparation_service: PreparationService<SystemTimeSlotClock, T>,
    validator_store: Arc<ValidatorStore<SystemTimeSlotClock, T>>,
    http_api_listen_addr: Option<SocketAddr>,
    config: Config,
}

impl<T: EthSpec> ProductionValidatorClient<T> {
    /// Instantiates the validator client, _without_ starting the timers to trigger block
    /// and attestation production.
    pub async fn new_from_cli(
        context: RuntimeContext<T>,
        cli_args: &ArgMatches<'_>,
    ) -> Result<Self, String> {
        let config = Config::from_cli(cli_args, context.log())
            .map_err(|e| format!("Unable to initialize config: {}", e))?;
        Self::new(context, config).await
    }

    /// Instantiates the validator client, _without_ starting the timers to trigger block
    /// and attestation production.
    pub async fn new(context: RuntimeContext<T>, config: Config) -> Result<Self, String> {
        let log = context.log().clone();

        info!(
            log,
            "Starting validator client";
            "beacon_nodes" => format!("{:?}", &config.beacon_nodes),
            "validator_dir" => format!("{:?}", config.validator_dir),
        );

        // Optionally start the metrics server.
        let http_metrics_ctx = if config.http_metrics.enabled {
            let shared = http_metrics::Shared {
                validator_store: None,
                genesis_time: None,
                duties_service: None,
            };

            let ctx: Arc<http_metrics::Context<T>> = Arc::new(http_metrics::Context {
                config: config.http_metrics.clone(),
                shared: RwLock::new(shared),
                log: log.clone(),
            });

            let exit = context.executor.exit();

            let (_listen_addr, server) = http_metrics::serve(ctx.clone(), exit)
                .map_err(|e| format!("Unable to start metrics API server: {:?}", e))?;

            context
                .clone()
                .executor
                .spawn_without_exit(async move { server.await }, "metrics-api");

            Some(ctx)
        } else {
            info!(log, "HTTP metrics server is disabled");
            None
        };

        // Start the explorer client which periodically sends validator process
        // and system metrics to the configured endpoint.
        if let Some(monitoring_config) = &config.monitoring_api {
            let monitoring_client =
                MonitoringHttpClient::new(monitoring_config, context.log().clone())?;
            monitoring_client.auto_update(
                context.executor.clone(),
                vec![ProcessType::Validator, ProcessType::System],
            );
        };

        let mut validator_defs = ValidatorDefinitions::open_or_create(&config.validator_dir)
            .map_err(|e| format!("Unable to open or create validator definitions: {:?}", e))?;

        if !config.disable_auto_discover {
            let new_validators = validator_defs
                .discover_local_keystores(&config.validator_dir, &config.secrets_dir, &log)
                .map_err(|e| format!("Unable to discover local validator keystores: {:?}", e))?;
            validator_defs
                .save(&config.validator_dir)
                .map_err(|e| format!("Unable to update validator definitions: {:?}", e))?;
            info!(
                log,
                "Completed validator discovery";
                "new_validators" => new_validators,
            );
        }

        let validators = InitializedValidators::from_definitions(
            validator_defs,
            config.validator_dir.clone(),
            log.clone(),
        )
        .await
        .map_err(|e| format!("Unable to initialize validators: {:?}", e))?;

        let voting_pubkeys: Vec<_> = validators.iter_voting_pubkeys().collect();

        info!(
            log,
            "Initialized validators";
            "disabled" => validators.num_total().saturating_sub(validators.num_enabled()),
            "enabled" => validators.num_enabled(),
        );

        if voting_pubkeys.is_empty() {
            warn!(
                log,
                "No enabled validators";
                "hint" => "create validators via the API, or the `lighthouse account` CLI command"
            );
        }

        // Initialize slashing protection.
        //
        // Create the slashing database if there are no validators, even if
        // `init_slashing_protection` is not supplied. There is no risk in creating a slashing
        // database without any validators in it.
        let slashing_db_path = config.validator_dir.join(SLASHING_PROTECTION_FILENAME);
        let slashing_protection = if config.init_slashing_protection || voting_pubkeys.is_empty() {
            SlashingDatabase::open_or_create(&slashing_db_path).map_err(|e| {
                format!(
                    "Failed to open or create slashing protection database: {:?}",
                    e
                )
            })
        } else {
            SlashingDatabase::open(&slashing_db_path).map_err(|e| {
                format!(
                    "Failed to open slashing protection database: {:?}.\n\
                     Ensure that `slashing_protection.sqlite` is in {:?} folder",
                    e, config.validator_dir
                )
            })
        }?;

        // Check validator registration with slashing protection, or auto-register all validators.
        if config.init_slashing_protection {
            slashing_protection
                .register_validators(voting_pubkeys.iter().copied())
                .map_err(|e| format!("Error while registering slashing protection: {:?}", e))?;
        } else {
            slashing_protection
                .check_validator_registrations(voting_pubkeys.iter().copied())
                .map_err(|e| {
                    format!(
                        "One or more validators not found in slashing protection database.\n\
                         Ensure you haven't misplaced your slashing protection database, or \
                         carefully consider running with --init-slashing-protection (see --help). \
                         Error: {:?}",
                        e
                    )
                })?;
        }

        let last_beacon_node_index = config
            .beacon_nodes
            .len()
            .checked_sub(1)
            .ok_or_else(|| "No beacon nodes defined.".to_string())?;

        let beacon_node_setup = |x: (usize, &SensitiveUrl)| {
            let i = x.0;
            let url = x.1;
            let slot_duration = Duration::from_secs(context.eth2_config.spec.seconds_per_slot);

            let mut beacon_node_http_client_builder = ClientBuilder::new();

            // Add new custom root certificates if specified.
            if let Some(certificates) = &config.beacon_nodes_tls_certs {
                for cert in certificates {
                    beacon_node_http_client_builder = beacon_node_http_client_builder
                        .add_root_certificate(load_pem_certificate(cert)?);
                }
            }

            let beacon_node_http_client = beacon_node_http_client_builder
                // Set default timeout to be the full slot duration.
                .timeout(slot_duration)
                .build()
                .map_err(|e| format!("Unable to build HTTP client: {:?}", e))?;

<<<<<<< HEAD
            // Use quicker timeouts if a fallback beacon node exists.
            let timeouts = if i < last_beacon_node_index && !config.use_long_timeouts {
                info!(
                    log,
                    "Fallback endpoints are available, using optimized timeouts.";
                );
                Timeouts {
                    attestation: slot_duration / HTTP_ATTESTATION_TIMEOUT_QUOTIENT,
                    attester_duties: slot_duration / HTTP_ATTESTER_DUTIES_TIMEOUT_QUOTIENT,
                    liveness: slot_duration / HTTP_LIVENESS_TIMEOUT_QUOTIENT,
                    proposal: slot_duration / HTTP_PROPOSAL_TIMEOUT_QUOTIENT,
                    proposer_duties: slot_duration / HTTP_PROPOSER_DUTIES_TIMEOUT_QUOTIENT,
                    sync_committee_contribution: slot_duration
                        / HTTP_SYNC_COMMITTEE_CONTRIBUTION_TIMEOUT_QUOTIENT,
                    sync_duties: slot_duration / HTTP_SYNC_DUTIES_TIMEOUT_QUOTIENT,
                }
            } else {
                Timeouts::set_all(slot_duration)
            };

            Ok(BeaconNodeHttpClient::from_components(
                url.clone(),
                beacon_node_http_client,
                timeouts,
            ))
        };

        let beacon_nodes: Vec<BeaconNodeHttpClient> = config
            .beacon_nodes
            .iter()
            .enumerate()
            .map(beacon_node_setup)
            .collect::<Result<Vec<BeaconNodeHttpClient>, String>>()?;

        let proposer_nodes: Vec<BeaconNodeHttpClient> = config
            .proposer_nodes
            .iter()
            .enumerate()
            .map(beacon_node_setup)
=======
                // Use quicker timeouts if a fallback beacon node exists.
                let timeouts = if i < last_beacon_node_index && !config.use_long_timeouts {
                    info!(
                        log,
                        "Fallback endpoints are available, using optimized timeouts.";
                    );
                    Timeouts {
                        attestation: slot_duration / HTTP_ATTESTATION_TIMEOUT_QUOTIENT,
                        attester_duties: slot_duration / HTTP_ATTESTER_DUTIES_TIMEOUT_QUOTIENT,
                        liveness: slot_duration / HTTP_LIVENESS_TIMEOUT_QUOTIENT,
                        proposal: slot_duration / HTTP_PROPOSAL_TIMEOUT_QUOTIENT,
                        proposer_duties: slot_duration / HTTP_PROPOSER_DUTIES_TIMEOUT_QUOTIENT,
                        sync_committee_contribution: slot_duration
                            / HTTP_SYNC_COMMITTEE_CONTRIBUTION_TIMEOUT_QUOTIENT,
                        sync_duties: slot_duration / HTTP_SYNC_DUTIES_TIMEOUT_QUOTIENT,
                        get_beacon_blocks_ssz: slot_duration
                            / HTTP_GET_BEACON_BLOCK_SSZ_TIMEOUT_QUOTIENT,
                        get_debug_beacon_states: slot_duration
                            / HTTP_GET_DEBUG_BEACON_STATE_QUOTIENT,
                        get_deposit_snapshot: slot_duration / HTTP_GET_DEPOSIT_SNAPSHOT_QUOTIENT,
                    }
                } else {
                    Timeouts::set_all(slot_duration)
                };

                Ok(BeaconNodeHttpClient::from_components(
                    url.clone(),
                    beacon_node_http_client,
                    timeouts,
                ))
            })
>>>>>>> 9d620972
            .collect::<Result<Vec<BeaconNodeHttpClient>, String>>()?;

        let num_nodes = beacon_nodes.len();
        let candidates = beacon_nodes
            .into_iter()
            .map(CandidateBeaconNode::new)
            .collect();

        let proposer_nodes_num = proposer_nodes.len();
        let proposer_candidates = proposer_nodes
            .into_iter()
            .map(CandidateBeaconNode::new)
            .collect();

        // Set the count for beacon node fallbacks excluding the primary beacon node.
        set_gauge(
            &http_metrics::metrics::ETH2_FALLBACK_CONFIGURED,
            num_nodes.saturating_sub(1) as i64,
        );
        // Set the total beacon node count.
        set_gauge(
            &http_metrics::metrics::TOTAL_BEACON_NODES_COUNT,
            num_nodes as i64,
        );

        // Initialize the number of connected, synced beacon nodes to 0.
        set_gauge(&http_metrics::metrics::ETH2_FALLBACK_CONNECTED, 0);
        set_gauge(&http_metrics::metrics::SYNCED_BEACON_NODES_COUNT, 0);
        // Initialize the number of connected, avaliable beacon nodes to 0.
        set_gauge(&http_metrics::metrics::AVAILABLE_BEACON_NODES_COUNT, 0);

        let mut beacon_nodes: BeaconNodeFallback<_, T> = BeaconNodeFallback::new(
            candidates,
            config.disable_run_on_all,
            context.eth2_config.spec.clone(),
            log.clone(),
        );

        let mut proposer_nodes: BeaconNodeFallback<_, T> = BeaconNodeFallback::new(
            proposer_candidates,
            context.eth2_config.spec.clone(),
            log.clone(),
        );

        // Perform some potentially long-running initialization tasks.
        let (genesis_time, genesis_validators_root) = tokio::select! {
            tuple = init_from_beacon_node(&beacon_nodes, &proposer_nodes, &context) => tuple?,
            () = context.executor.exit() => return Err("Shutting down".to_string())
        };

        // Update the metrics server.
        if let Some(ctx) = &http_metrics_ctx {
            ctx.shared.write().genesis_time = Some(genesis_time);
        }

        let slot_clock = SystemTimeSlotClock::new(
            context.eth2_config.spec.genesis_slot,
            Duration::from_secs(genesis_time),
            Duration::from_secs(context.eth2_config.spec.seconds_per_slot),
        );

        beacon_nodes.set_slot_clock(slot_clock.clone());
        proposer_nodes.set_slot_clock(slot_clock.clone());

        let beacon_nodes = Arc::new(beacon_nodes);
        start_fallback_updater_service(context.clone(), beacon_nodes.clone())?;

        let proposer_nodes = Arc::new(proposer_nodes);
        start_fallback_updater_service(context.clone(), proposer_nodes.clone())?;

        let doppelganger_service = if config.enable_doppelganger_protection {
            Some(Arc::new(DoppelgangerService::new(
                context
                    .service_context(DOPPELGANGER_SERVICE_NAME.into())
                    .log()
                    .clone(),
            )))
        } else {
            None
        };

        let validator_store = Arc::new(ValidatorStore::new(
            validators,
            slashing_protection,
            genesis_validators_root,
            context.eth2_config.spec.clone(),
            doppelganger_service.clone(),
            slot_clock.clone(),
            &config,
            context.executor.clone(),
            log.clone(),
        ));

        // Ensure all validators are registered in doppelganger protection.
        validator_store.register_all_in_doppelganger_protection_if_enabled()?;

        info!(
            log,
            "Loaded validator keypair store";
            "voting_validators" => validator_store.num_voting_validators()
        );

        // Perform pruning of the slashing protection database on start-up. In case the database is
        // oversized from having not been pruned (by a prior version) we don't want to prune
        // concurrently, as it will hog the lock and cause the attestation service to spew CRITs.
        if let Some(slot) = slot_clock.now() {
            validator_store.prune_slashing_protection_db(slot.epoch(T::slots_per_epoch()), true);
        }

        let duties_context = context.service_context("duties".into());
        let duties_service = Arc::new(DutiesService {
            attesters: <_>::default(),
            proposers: <_>::default(),
            sync_duties: <_>::default(),
            slot_clock: slot_clock.clone(),
            beacon_nodes: beacon_nodes.clone(),
            validator_store: validator_store.clone(),
            require_synced: if config.allow_unsynced_beacon_node {
                RequireSynced::Yes
            } else {
                RequireSynced::No
            },
            spec: context.eth2_config.spec.clone(),
            context: duties_context,
        });

        // Update the metrics server.
        if let Some(ctx) = &http_metrics_ctx {
            ctx.shared.write().validator_store = Some(validator_store.clone());
            ctx.shared.write().duties_service = Some(duties_service.clone());
        }

        let mut block_service_builder = BlockServiceBuilder::new()
            .slot_clock(slot_clock.clone())
            .validator_store(validator_store.clone())
            .beacon_nodes(beacon_nodes.clone())
            .runtime_context(context.service_context("block".into()))
            .graffiti(config.graffiti)
            .graffiti_file(config.graffiti_file.clone())
<<<<<<< HEAD
            .private_tx_proposals(config.private_tx_proposals);

        // If we have proposer nodes, add them to the block service builder.
        if proposer_nodes_num > 0 {
            block_service_builder = block_service_builder.proposer_nodes(proposer_nodes.clone());
        }

        let block_service = block_service_builder.build()?;
=======
            .build()?;
>>>>>>> 9d620972

        let attestation_service = AttestationServiceBuilder::new()
            .duties_service(duties_service.clone())
            .slot_clock(slot_clock.clone())
            .validator_store(validator_store.clone())
            .beacon_nodes(beacon_nodes.clone())
            .runtime_context(context.service_context("attestation".into()))
            .build()?;

        let preparation_service = PreparationServiceBuilder::new()
            .slot_clock(slot_clock.clone())
            .validator_store(validator_store.clone())
            .beacon_nodes(beacon_nodes.clone())
            .runtime_context(context.service_context("preparation".into()))
            .builder_registration_timestamp_override(config.builder_registration_timestamp_override)
            .build()?;

        let sync_committee_service = SyncCommitteeService::new(
            duties_service.clone(),
            validator_store.clone(),
            slot_clock,
            beacon_nodes.clone(),
            context.service_context("sync_committee".into()),
        );

        // Wait until genesis has occurred.
        //
        // It seems most sensible to move this into the `start_service` function, but I'm caution
        // of making too many changes this close to genesis (<1 week).
        wait_for_genesis(&beacon_nodes, genesis_time, &context).await?;

        Ok(Self {
            context,
            duties_service,
            block_service,
            attestation_service,
            sync_committee_service,
            doppelganger_service,
            preparation_service,
            validator_store,
            config,
            http_api_listen_addr: None,
        })
    }

    pub fn start_service(&mut self) -> Result<(), String> {
        // We use `SLOTS_PER_EPOCH` as the capacity of the block notification channel, because
        // we don't except notifications to be delayed by more than a single slot, let alone a
        // whole epoch!
        let channel_capacity = T::slots_per_epoch() as usize;
        let (block_service_tx, block_service_rx) = mpsc::channel(channel_capacity);
        let log = self.context.log();

        duties_service::start_update_service(self.duties_service.clone(), block_service_tx);

        self.block_service
            .clone()
            .start_update_service(block_service_rx)
            .map_err(|e| format!("Unable to start block service: {}", e))?;

        self.attestation_service
            .clone()
            .start_update_service(&self.context.eth2_config.spec)
            .map_err(|e| format!("Unable to start attestation service: {}", e))?;

        self.sync_committee_service
            .clone()
            .start_update_service(&self.context.eth2_config.spec)
            .map_err(|e| format!("Unable to start sync committee service: {}", e))?;

        self.preparation_service
            .clone()
            .start_update_service(&self.context.eth2_config.spec)
            .map_err(|e| format!("Unable to start preparation service: {}", e))?;

        if let Some(doppelganger_service) = self.doppelganger_service.clone() {
            DoppelgangerService::start_update_service(
                doppelganger_service,
                self.context
                    .service_context(DOPPELGANGER_SERVICE_NAME.into()),
                self.validator_store.clone(),
                self.duties_service.beacon_nodes.clone(),
                self.duties_service.slot_clock.clone(),
            )
            .map_err(|e| format!("Unable to start doppelganger service: {}", e))?
        } else {
            info!(log, "Doppelganger protection disabled.")
        }

        spawn_notifier(self).map_err(|e| format!("Failed to start notifier: {}", e))?;

        let api_secret = ApiSecret::create_or_open(&self.config.validator_dir)?;

        self.http_api_listen_addr = if self.config.http_api.enabled {
            let ctx = Arc::new(http_api::Context {
                task_executor: self.context.executor.clone(),
                api_secret,
                validator_store: Some(self.validator_store.clone()),
                validator_dir: Some(self.config.validator_dir.clone()),
                spec: self.context.eth2_config.spec.clone(),
                config: self.config.http_api.clone(),
                log: log.clone(),
                _phantom: PhantomData,
            });

            let exit = self.context.executor.exit();

            let (listen_addr, server) = http_api::serve(ctx, exit)
                .map_err(|e| format!("Unable to start HTTP API server: {:?}", e))?;

            self.context
                .clone()
                .executor
                .spawn_without_exit(async move { server.await }, "http-api");

            Some(listen_addr)
        } else {
            info!(log, "HTTP API server is disabled");
            None
        };

        Ok(())
    }
}

async fn init_from_beacon_node<E: EthSpec>(
    beacon_nodes: &BeaconNodeFallback<SystemTimeSlotClock, E>,
    proposer_nodes: &BeaconNodeFallback<SystemTimeSlotClock, E>,
    context: &RuntimeContext<E>,
) -> Result<(u64, Hash256), String> {
    loop {
        beacon_nodes.update_unready_candidates().await;
        proposer_nodes.update_unready_candidates().await;

        let num_available = beacon_nodes.num_available().await;
        let num_total = beacon_nodes.num_total();

        let proposer_available = beacon_nodes.num_available().await;
        let proposer_total = beacon_nodes.num_total();

        if proposer_total > 0 && proposer_available == 0 {
            warn!(
                context.log(),
                "Unable to connect to a proposer node";
                "retry in" => format!("{} seconds", RETRY_DELAY.as_secs()),
                "total_proposers" => proposer_total,
                "available_proposers" => proposer_available,
                "total_beacon_nodes" => num_total,
                "available_beacon_nodes" => num_available,
            );
            sleep(RETRY_DELAY).await;
        }

        if num_available > 0 && proposer_available == 0 {
            info!(
                context.log(),
                "Initialized beacon node connections";
                "total" => num_total,
                "available" => num_available,
            );
            break;
        } else if num_available > 0 {
            info!(
                context.log(),
                "Initialized beacon node connections";
                "total" => num_total,
                "available" => num_available,
                "proposers_available" => proposer_available,
                "proposers_total" => proposer_total,
            );
            break;
        } else {
            warn!(
                context.log(),
                "Unable to connect to a beacon node";
                "retry in" => format!("{} seconds", RETRY_DELAY.as_secs()),
                "total" => num_total,
                "available" => num_available,
            );
            sleep(RETRY_DELAY).await;
        }
    }

    let genesis = loop {
        match beacon_nodes
            .first_success(
                RequireSynced::No,
                OfflineOnFailure::Yes,
                |node| async move { node.get_beacon_genesis().await },
            )
            .await
        {
            Ok(genesis) => break genesis.data,
            Err(errors) => {
                // Search for a 404 error which indicates that genesis has not yet
                // occurred.
                if errors
                    .0
                    .iter()
                    .filter_map(|(_, e)| e.request_failure())
                    .any(|e| e.status() == Some(StatusCode::NOT_FOUND))
                {
                    info!(
                        context.log(),
                        "Waiting for genesis";
                    );
                } else {
                    error!(
                        context.log(),
                        "Errors polling beacon node";
                        "error" => %errors
                    );
                }
            }
        }

        sleep(RETRY_DELAY).await;
    };

    Ok((genesis.genesis_time, genesis.genesis_validators_root))
}

async fn wait_for_genesis<E: EthSpec>(
    beacon_nodes: &BeaconNodeFallback<SystemTimeSlotClock, E>,
    genesis_time: u64,
    context: &RuntimeContext<E>,
) -> Result<(), String> {
    let now = SystemTime::now()
        .duration_since(UNIX_EPOCH)
        .map_err(|e| format!("Unable to read system time: {:?}", e))?;
    let genesis_time = Duration::from_secs(genesis_time);

    // If the time now is less than (prior to) genesis, then delay until the
    // genesis instant.
    //
    // If the validator client starts before genesis, it will get errors from
    // the slot clock.
    if now < genesis_time {
        info!(
            context.log(),
            "Starting node prior to genesis";
            "seconds_to_wait" => (genesis_time - now).as_secs()
        );

        // Start polling the node for pre-genesis information, cancelling the polling as soon as the
        // timer runs out.
        tokio::select! {
            result = poll_whilst_waiting_for_genesis(beacon_nodes, genesis_time, context.log()) => result?,
            () = sleep(genesis_time - now) => ()
        };

        info!(
            context.log(),
            "Genesis has occurred";
            "ms_since_genesis" => (genesis_time - now).as_millis()
        );
    } else {
        info!(
            context.log(),
            "Genesis has already occurred";
            "seconds_ago" => (now - genesis_time).as_secs()
        );
    }

    Ok(())
}

/// Request the version from the node, looping back and trying again on failure. Exit once the node
/// has been contacted.
async fn poll_whilst_waiting_for_genesis<E: EthSpec>(
    beacon_nodes: &BeaconNodeFallback<SystemTimeSlotClock, E>,
    genesis_time: Duration,
    log: &Logger,
) -> Result<(), String> {
    loop {
        match beacon_nodes
            .first_success(
                RequireSynced::No,
                OfflineOnFailure::Yes,
                |beacon_node| async move { beacon_node.get_lighthouse_staking().await },
            )
            .await
        {
            Ok(is_staking) => {
                let now = SystemTime::now()
                    .duration_since(UNIX_EPOCH)
                    .map_err(|e| format!("Unable to read system time: {:?}", e))?;

                if !is_staking {
                    error!(
                        log,
                        "Staking is disabled for beacon node";
                        "msg" => "this will caused missed duties",
                        "info" => "see the --staking CLI flag on the beacon node"
                    );
                }

                if now < genesis_time {
                    info!(
                        log,
                        "Waiting for genesis";
                        "bn_staking_enabled" => is_staking,
                        "seconds_to_wait" => (genesis_time - now).as_secs()
                    );
                } else {
                    break Ok(());
                }
            }
            Err(e) => {
                error!(
                    log,
                    "Error polling beacon node";
                    "error" => %e
                );
            }
        }

        sleep(WAITING_FOR_GENESIS_POLL_TIME).await;
    }
}

pub fn load_pem_certificate<P: AsRef<Path>>(pem_path: P) -> Result<Certificate, String> {
    let mut buf = Vec::new();
    File::open(&pem_path)
        .map_err(|e| format!("Unable to open certificate path: {}", e))?
        .read_to_end(&mut buf)
        .map_err(|e| format!("Unable to read certificate file: {}", e))?;
    Certificate::from_pem(&buf).map_err(|e| format!("Unable to parse certificate: {}", e))
}<|MERGE_RESOLUTION|>--- conflicted
+++ resolved
@@ -272,7 +272,6 @@
                 .build()
                 .map_err(|e| format!("Unable to build HTTP client: {:?}", e))?;
 
-<<<<<<< HEAD
             // Use quicker timeouts if a fallback beacon node exists.
             let timeouts = if i < last_beacon_node_index && !config.use_long_timeouts {
                 info!(
@@ -288,6 +287,10 @@
                     sync_committee_contribution: slot_duration
                         / HTTP_SYNC_COMMITTEE_CONTRIBUTION_TIMEOUT_QUOTIENT,
                     sync_duties: slot_duration / HTTP_SYNC_DUTIES_TIMEOUT_QUOTIENT,
+                    get_beacon_blocks_ssz: slot_duration
+                        / HTTP_GET_BEACON_BLOCK_SSZ_TIMEOUT_QUOTIENT,
+                    get_debug_beacon_states: slot_duration / HTTP_GET_DEBUG_BEACON_STATE_QUOTIENT,
+                    get_deposit_snapshot: slot_duration / HTTP_GET_DEPOSIT_SNAPSHOT_QUOTIENT,
                 }
             } else {
                 Timeouts::set_all(slot_duration)
@@ -312,39 +315,6 @@
             .iter()
             .enumerate()
             .map(beacon_node_setup)
-=======
-                // Use quicker timeouts if a fallback beacon node exists.
-                let timeouts = if i < last_beacon_node_index && !config.use_long_timeouts {
-                    info!(
-                        log,
-                        "Fallback endpoints are available, using optimized timeouts.";
-                    );
-                    Timeouts {
-                        attestation: slot_duration / HTTP_ATTESTATION_TIMEOUT_QUOTIENT,
-                        attester_duties: slot_duration / HTTP_ATTESTER_DUTIES_TIMEOUT_QUOTIENT,
-                        liveness: slot_duration / HTTP_LIVENESS_TIMEOUT_QUOTIENT,
-                        proposal: slot_duration / HTTP_PROPOSAL_TIMEOUT_QUOTIENT,
-                        proposer_duties: slot_duration / HTTP_PROPOSER_DUTIES_TIMEOUT_QUOTIENT,
-                        sync_committee_contribution: slot_duration
-                            / HTTP_SYNC_COMMITTEE_CONTRIBUTION_TIMEOUT_QUOTIENT,
-                        sync_duties: slot_duration / HTTP_SYNC_DUTIES_TIMEOUT_QUOTIENT,
-                        get_beacon_blocks_ssz: slot_duration
-                            / HTTP_GET_BEACON_BLOCK_SSZ_TIMEOUT_QUOTIENT,
-                        get_debug_beacon_states: slot_duration
-                            / HTTP_GET_DEBUG_BEACON_STATE_QUOTIENT,
-                        get_deposit_snapshot: slot_duration / HTTP_GET_DEPOSIT_SNAPSHOT_QUOTIENT,
-                    }
-                } else {
-                    Timeouts::set_all(slot_duration)
-                };
-
-                Ok(BeaconNodeHttpClient::from_components(
-                    url.clone(),
-                    beacon_node_http_client,
-                    timeouts,
-                ))
-            })
->>>>>>> 9d620972
             .collect::<Result<Vec<BeaconNodeHttpClient>, String>>()?;
 
         let num_nodes = beacon_nodes.len();
@@ -385,6 +355,7 @@
 
         let mut proposer_nodes: BeaconNodeFallback<_, T> = BeaconNodeFallback::new(
             proposer_candidates,
+            config.disable_run_on_all,
             context.eth2_config.spec.clone(),
             log.clone(),
         );
@@ -483,9 +454,7 @@
             .beacon_nodes(beacon_nodes.clone())
             .runtime_context(context.service_context("block".into()))
             .graffiti(config.graffiti)
-            .graffiti_file(config.graffiti_file.clone())
-<<<<<<< HEAD
-            .private_tx_proposals(config.private_tx_proposals);
+            .graffiti_file(config.graffiti_file.clone());
 
         // If we have proposer nodes, add them to the block service builder.
         if proposer_nodes_num > 0 {
@@ -493,9 +462,6 @@
         }
 
         let block_service = block_service_builder.build()?;
-=======
-            .build()?;
->>>>>>> 9d620972
 
         let attestation_service = AttestationServiceBuilder::new()
             .duties_service(duties_service.clone())
