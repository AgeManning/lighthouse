use clap::{App, Arg};

pub fn cli_app<'a, 'b>() -> App<'a, 'b> {
    App::new("validator_client")
        .visible_aliases(&["v", "vc", "validator"])
        .setting(clap::AppSettings::ColoredHelp)
        .about(
            "When connected to a beacon node, performs the duties of a staked \
                validator (e.g., proposing blocks and attestations).",
        )
        .arg(
            Arg::with_name("beacon-nodes")
                .long("beacon-nodes")
                .value_name("NETWORK_ADDRESSES")
                .help("Comma-separated addresses to one or more beacon node HTTP APIs. \
                       Default is http://localhost:5052."
                )
                .takes_value(true),
        )
        .arg(
            Arg::with_name("proposer-nodes")
                .long("proposer-nodes")
                .value_name("NETWORK_ADDRESSES")
                .help("Comma-separated addresses to one or more beacon node HTTP APIs. \
                These specify nodes that are used to send beacon block proposals. A failure will revert back to the standard beacon nodes specified in --beacon-nodes."
                )
                .takes_value(true),
        )
        // TODO remove this flag in a future release
        .arg(
            Arg::with_name("disable-run-on-all")
                .long("disable-run-on-all")
                .value_name("DISABLE_RUN_ON_ALL")
                .help("DEPRECATED. Use --broadcast. \
                       By default, Lighthouse publishes attestation, sync committee subscriptions \
                       and proposer preparation messages to all beacon nodes provided in the \
                       `--beacon-nodes flag`. This option changes that behaviour such that these \
                       api calls only go out to the first available and synced beacon node")
                .takes_value(false),
        )
        .arg(
            Arg::with_name("broadcast")
                .long("broadcast")
                .value_name("API_TOPICS")
                .help("Comma-separated list of beacon API topics to broadcast to all beacon nodes. \
                       Possible values are: none, attestations, blocks, subscriptions, \
                       sync-committee. Default (when flag is omitted) is to broadcast \
                       subscriptions only."
                )
                .takes_value(true),
        )
        .arg(
            Arg::with_name("validators-dir")
                .long("validators-dir")
                .alias("validator-dir")
                .value_name("VALIDATORS_DIR")
                .help(
                    "The directory which contains the validator keystores, deposit data for \
                    each validator along with the common slashing protection database \
                    and the validator_definitions.yml"
                )
                .takes_value(true)
                .conflicts_with("datadir")
        )
        .arg(
            Arg::with_name("secrets-dir")
                .long("secrets-dir")
                .value_name("SECRETS_DIRECTORY")
                .help(
                    "The directory which contains the password to unlock the validator \
                    voting keypairs. Each password should be contained in a file where the \
                    name is the 0x-prefixed hex representation of the validators voting public \
                    key. Defaults to ~/.lighthouse/{network}/secrets.",
                )
                .takes_value(true)
                .conflicts_with("datadir")
        )
        .arg(
            Arg::with_name("init-slashing-protection")
                .long("init-slashing-protection")
                .help(
                    "If present, do not require the slashing protection database to exist before \
                     running. You SHOULD NOT use this flag unless you're certain that a new \
                     slashing protection database is required. Usually, your database \
                     will have been initialized when you imported your validator keys. If you \
                     misplace your database and then run with this flag you risk being slashed."
                )
        )
        .arg(
            Arg::with_name("disable-auto-discover")
            .long("disable-auto-discover")
            .help(
                "If present, do not attempt to discover new validators in the validators-dir. Validators \
                will need to be manually added to the validator_definitions.yml file."
            )
        )
        .arg(
            Arg::with_name("use-long-timeouts")
                .long("use-long-timeouts")
                .help("If present, the validator client will use longer timeouts for requests \
                        made to the beacon node. This flag is generally not recommended, \
                        longer timeouts can cause missed duties when fallbacks are used.")
        )
        .arg(
            Arg::with_name("beacon-nodes-tls-certs")
                .long("beacon-nodes-tls-certs")
                .value_name("CERTIFICATE-FILES")
                .takes_value(true)
                .help("Comma-separated paths to custom TLS certificates to use when connecting \
                        to a beacon node (and/or proposer node). These certificates must be in PEM format and are used \
                        in addition to the OS trust store. Commas must only be used as a \
                        delimiter, and must not be part of the certificate path.")
        )
        // This overwrites the graffiti configured in the beacon node.
        .arg(
            Arg::with_name("graffiti")
                .long("graffiti")
                .help("Specify your custom graffiti to be included in blocks.")
                .value_name("GRAFFITI")
                .takes_value(true)
        )
        .arg(
            Arg::with_name("graffiti-file")
                .long("graffiti-file")
                .help("Specify a graffiti file to load validator graffitis from.")
                .value_name("GRAFFITI-FILE")
                .takes_value(true)
                .conflicts_with("graffiti")
        )
        .arg(
            Arg::with_name("suggested-fee-recipient")
                .long("suggested-fee-recipient")
                .help("Once the merge has happened, this address will receive transaction fees \
                       from blocks proposed by this validator client. If a fee recipient is \
                       configured in the validator definitions it takes priority over this value.")
                .value_name("FEE-RECIPIENT")
                .takes_value(true)
        )
        .arg(
<<<<<<< HEAD
            Arg::with_name("distributed")
                .long("distributed")
                .help("Enables functionality required for running the validator in a distributed validator cluster.")
=======
            Arg::with_name("produce-block-v3")
                .long("produce-block-v3")
                .help("Enable block production via the block v3 endpoint for this validator client. \
                       This should only be enabled when paired with a beacon node \
                       that has this endpoint implemented. This flag will be enabled by default in \
                       future.")
>>>>>>> c7e5dd10
                .takes_value(false)
        )
        /* REST API related arguments */
        .arg(
            Arg::with_name("http")
                .long("http")
                .help("Enable the RESTful HTTP API server. Disabled by default.")
                .takes_value(false),
        )
        /*
         * Note: The HTTP server is **not** encrypted (i.e., not HTTPS) and therefore it is
         * unsafe to publish on a public network.
         *
         * If the `--http-address` flag is used, the `--unencrypted-http-transport` flag
         * must also be used in order to make it clear to the user that this is unsafe.
         */
         .arg(
             Arg::with_name("http-address")
                 .long("http-address")
                 .requires("http")
                 .value_name("ADDRESS")
                 .help("Set the address for the HTTP address. The HTTP server is not encrypted \
                        and therefore it is unsafe to publish on a public network. When this \
                        flag is used, it additionally requires the explicit use of the \
                        `--unencrypted-http-transport` flag to ensure the user is aware of the \
                        risks involved. For access via the Internet, users should apply \
                        transport-layer security like a HTTPS reverse-proxy or SSH tunnelling.")
                .requires("unencrypted-http-transport"),
         )
         .arg(
             Arg::with_name("unencrypted-http-transport")
                 .long("unencrypted-http-transport")
                 .help("This is a safety flag to ensure that the user is aware that the http \
                        transport is unencrypted and using a custom HTTP address is unsafe.")
                 .requires("http-address"),
         )
        .arg(
            Arg::with_name("http-port")
                .long("http-port")
                .requires("http")
                .value_name("PORT")
                .help("Set the listen TCP port for the RESTful HTTP API server.")
                .default_value_if("http", None, "5062")
                .takes_value(true),
        )
        .arg(
            Arg::with_name("http-allow-origin")
                .long("http-allow-origin")
                .requires("http")
                .value_name("ORIGIN")
                .help("Set the value of the Access-Control-Allow-Origin response HTTP header. \
                    Use * to allow any origin (not recommended in production). \
                    If no value is supplied, the CORS allowed origin is set to the listen \
                    address of this server (e.g., http://localhost:5062).")
                .takes_value(true),
        )
        .arg(
            Arg::with_name("http-allow-keystore-export")
                .long("http-allow-keystore-export")
                .requires("http")
                .help("If present, allow access to the DELETE /lighthouse/keystores HTTP \
                    API method, which allows exporting keystores and passwords to HTTP API \
                    consumers who have access to the API token. This method is useful for \
                    exporting validators, however it should be used with caution since it \
                    exposes private key data to authorized users.")
                .takes_value(false),
        )
        .arg(
            Arg::with_name("http-store-passwords-in-secrets-dir")
                .long("http-store-passwords-in-secrets-dir")
                .requires("http")
                .help("If present, any validators created via the HTTP will have keystore \
                    passwords stored in the secrets-dir rather than the validator \
                    definitions file.")
                .takes_value(false),
        )
        /* Prometheus metrics HTTP server related arguments */
        .arg(
            Arg::with_name("metrics")
                .long("metrics")
                .help("Enable the Prometheus metrics HTTP server. Disabled by default.")
                .takes_value(false),
        )
        .arg(
            Arg::with_name("metrics-address")
                .long("metrics-address")
                .requires("metrics")
                .value_name("ADDRESS")
                .help("Set the listen address for the Prometheus metrics HTTP server.")
                .default_value_if("metrics", None, "127.0.0.1")
                .takes_value(true),
        )
        .arg(
            Arg::with_name("metrics-port")
                .long("metrics-port")
                .requires("metrics")
                .value_name("PORT")
                .help("Set the listen TCP port for the Prometheus metrics HTTP server.")
                .default_value_if("metrics", None, "5064")
                .takes_value(true),
        )
        .arg(
            Arg::with_name("metrics-allow-origin")
                .long("metrics-allow-origin")
                .requires("metrics")
                .value_name("ORIGIN")
                .help("Set the value of the Access-Control-Allow-Origin response HTTP header. \
                    Use * to allow any origin (not recommended in production). \
                    If no value is supplied, the CORS allowed origin is set to the listen \
                    address of this server (e.g., http://localhost:5064).")
                .takes_value(true),
        )
        .arg(
            Arg::with_name("enable-high-validator-count-metrics")
                .long("enable-high-validator-count-metrics")
                .help("Enable per validator metrics for > 64 validators. \
                    Note: This flag is automatically enabled for <= 64 validators. \
                    Enabling this metric for higher validator counts will lead to higher volume \
                    of prometheus metrics being collected.")
                .takes_value(false),
        )
        /*
         * Explorer metrics
         */
         .arg(
            Arg::with_name("monitoring-endpoint")
                .long("monitoring-endpoint")
                .value_name("ADDRESS")
                .help("Enables the monitoring service for sending system metrics to a remote endpoint. \
                This can be used to monitor your setup on certain services (e.g. beaconcha.in). \
                This flag sets the endpoint where the beacon node metrics will be sent. \
                Note: This will send information to a remote sever which may identify and associate your \
                validators, IP address and other personal information. Always use a HTTPS connection \
                and never provide an untrusted URL.")
                .takes_value(true),
        )
        .arg(
            Arg::with_name("monitoring-endpoint-period")
                .long("monitoring-endpoint-period")
                .value_name("SECONDS")
                .help("Defines how many seconds to wait between each message sent to \
                       the monitoring-endpoint. Default: 60s")
                .requires("monitoring-endpoint")
                .takes_value(true),
        )
        .arg(
            Arg::with_name("enable-doppelganger-protection")
                .long("enable-doppelganger-protection")
                .value_name("ENABLE_DOPPELGANGER_PROTECTION")
                .help("If this flag is set, Lighthouse will delay startup for three epochs and \
                    monitor for messages on the network by any of the validators managed by this \
                    client. This will result in three (possibly four) epochs worth of missed \
                    attestations. If an attestation is detected during this period, it means it is \
                    very likely that you are running a second validator client with the same keys. \
                    This validator client will immediately shutdown if this is detected in order \
                    to avoid potentially committing a slashable offense. Use this flag in order to \
                    ENABLE this functionality, without this flag Lighthouse will begin attesting \
                    immediately.")
                .takes_value(false),
        )
        .arg(
            Arg::with_name("builder-proposals")
                .long("builder-proposals")
                .alias("private-tx-proposals")
                .help("If this flag is set, Lighthouse will query the Beacon Node for only block \
                    headers during proposals and will sign over headers. Useful for outsourcing \
                    execution payload construction during proposals.")
                .takes_value(false),
        )
        .arg(
            Arg::with_name("builder-registration-timestamp-override")
                .long("builder-registration-timestamp-override")
                .alias("builder-registration-timestamp-override")
                .help("This flag takes a unix timestamp value that will be used to override the \
                    timestamp used in the builder api registration")
                .takes_value(true),
        )
        .arg(
            Arg::with_name("gas-limit")
                .long("gas-limit")
                .value_name("INTEGER")
                .takes_value(true)
                .help("The gas limit to be used in all builder proposals for all validators managed \
                    by this validator client. Note this will not necessarily be used if the gas limit \
                    set here moves too far from the previous block's gas limit. [default: 30,000,000]")
                .requires("builder-proposals"),
        )
        .arg(
            Arg::with_name("latency-measurement-service")
                .long("latency-measurement-service")
                .value_name("BOOLEAN")
                .help("Set to 'true' to enable a service that periodically attempts to measure latency to BNs. \
                    Set to 'false' to disable.")
                .default_value("true")
                .takes_value(true),
        )
        .arg(
            Arg::with_name("validator-registration-batch-size")
                .long("validator-registration-batch-size")
                .value_name("INTEGER")
                .help("Defines the number of validators per \
                    validator/register_validator request sent to the BN. This value \
                    can be reduced to avoid timeouts from builders.")
                .default_value("500")
                .takes_value(true),
        )
        .arg(
            Arg::with_name("builder-boost-factor")
                .long("builder-boost-factor")
                .value_name("UINT64")
                .help("Defines the boost factor, \
                    a percentage multiplier to apply to the builder's payload value \
                    when choosing between a builder payload header and payload from \
                    the local execution node.")
                .conflicts_with("prefer-builder-proposals")
                .takes_value(true),
        )
        .arg(
            Arg::with_name("prefer-builder-proposals")
                .long("prefer-builder-proposals")
                .help("If this flag is set, Lighthouse will always prefer blocks \
                    constructed by builders, regardless of payload value.")
                .takes_value(false),
        )
}<|MERGE_RESOLUTION|>--- conflicted
+++ resolved
@@ -137,18 +137,18 @@
                 .takes_value(true)
         )
         .arg(
-<<<<<<< HEAD
-            Arg::with_name("distributed")
-                .long("distributed")
-                .help("Enables functionality required for running the validator in a distributed validator cluster.")
-=======
             Arg::with_name("produce-block-v3")
                 .long("produce-block-v3")
                 .help("Enable block production via the block v3 endpoint for this validator client. \
                        This should only be enabled when paired with a beacon node \
                        that has this endpoint implemented. This flag will be enabled by default in \
                        future.")
->>>>>>> c7e5dd10
+                .takes_value(false)
+        )
+        .arg(
+            Arg::with_name("distributed")
+                .long("distributed")
+                .help("Enables functionality required for running the validator in a distributed validator cluster.")
                 .takes_value(false)
         )
         /* REST API related arguments */
