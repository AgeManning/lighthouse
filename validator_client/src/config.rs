use crate::beacon_node_fallback::ApiTopic;
use crate::graffiti_file::GraffitiFile;
use crate::{http_api, http_metrics};
use clap::ArgMatches;
use clap_utils::{flags::DISABLE_MALLOC_TUNING_FLAG, parse_optional, parse_required};
use directory::{
    get_network_dir, DEFAULT_HARDCODED_NETWORK, DEFAULT_ROOT_DIR, DEFAULT_SECRET_DIR,
    DEFAULT_VALIDATOR_DIR,
};
use eth2::types::Graffiti;
use sensitive_url::SensitiveUrl;
use serde::{Deserialize, Serialize};
use slog::{info, warn, Logger};
use std::fs;
use std::net::IpAddr;
use std::path::PathBuf;
use types::{Address, GRAFFITI_BYTES_LEN};

pub const DEFAULT_BEACON_NODE: &str = "http://localhost:5052/";

/// Stores the core configuration for this validator instance.
#[derive(Clone, Serialize, Deserialize)]
pub struct Config {
    /// The data directory, which stores all validator databases
    pub validator_dir: PathBuf,
    /// The directory containing the passwords to unlock validator keystores.
    pub secrets_dir: PathBuf,
    /// The http endpoints of the beacon node APIs.
    ///
    /// Should be similar to `["http://localhost:8080"]`
    pub beacon_nodes: Vec<SensitiveUrl>,
    /// An optional beacon node used for block proposals only.
    pub proposer_nodes: Vec<SensitiveUrl>,
    /// If true, the validator client will still poll for duties and produce blocks even if the
    /// beacon node is not synced at startup.
    pub allow_unsynced_beacon_node: bool,
    /// If true, don't scan the validators dir for new keystores.
    pub disable_auto_discover: bool,
    /// If true, re-register existing validators in definitions.yml for slashing protection.
    pub init_slashing_protection: bool,
    /// If true, use longer timeouts for requests made to the beacon node.
    pub use_long_timeouts: bool,
    /// Graffiti to be inserted everytime we create a block.
    pub graffiti: Option<Graffiti>,
    /// Graffiti file to load per validator graffitis.
    pub graffiti_file: Option<GraffitiFile>,
    /// Fallback fallback address.
    pub fee_recipient: Option<Address>,
    /// Configuration for the HTTP REST API.
    pub http_api: http_api::Config,
    /// Configuration for the HTTP REST API.
    pub http_metrics: http_metrics::Config,
    /// Configuration for sending metrics to a remote explorer endpoint.
    pub monitoring_api: Option<monitoring_api::Config>,
    /// If true, enable functionality that monitors the network for attestations or proposals from
    /// any of the validators managed by this client before starting up.
    pub enable_doppelganger_protection: bool,
    /// If true, then we publish validator specific metrics (e.g next attestation duty slot)
    /// for all our managed validators.
    /// Note: We publish validator specific metrics for low validator counts without this flag
    /// (<= 64 validators)
    pub enable_high_validator_count_metrics: bool,
    /// Enable use of the blinded block endpoints during proposals.
    pub builder_proposals: bool,
    /// Overrides the timestamp field in builder api ValidatorRegistrationV1
    pub builder_registration_timestamp_override: Option<u64>,
    /// Fallback gas limit.
    pub gas_limit: Option<u64>,
    /// A list of custom certificates that the validator client will additionally use when
    /// connecting to a beacon node over SSL/TLS.
    pub beacon_nodes_tls_certs: Option<Vec<PathBuf>>,
    /// Enables broadcasting of various requests (by topic) to all beacon nodes.
    pub broadcast_topics: Vec<ApiTopic>,
    /// Enables a service which attempts to measure latency between the VC and BNs.
    pub enable_latency_measurement_service: bool,
    /// Defines the number of validators per `validator/register_validator` request sent to the BN.
    pub validator_registration_batch_size: usize,
    /// Whether we are running with distributed network support.
    pub distributed: bool,
}

impl Default for Config {
    /// Build a new configuration from defaults.
    fn default() -> Self {
        // WARNING: these directory defaults should be always overwritten with parameters from cli
        // for specific networks.
        let base_dir = dirs::home_dir()
            .unwrap_or_else(|| PathBuf::from("."))
            .join(DEFAULT_ROOT_DIR)
            .join(DEFAULT_HARDCODED_NETWORK);
        let validator_dir = base_dir.join(DEFAULT_VALIDATOR_DIR);
        let secrets_dir = base_dir.join(DEFAULT_SECRET_DIR);

        let beacon_nodes = vec![SensitiveUrl::parse(DEFAULT_BEACON_NODE)
            .expect("beacon_nodes must always be a valid url.")];
        Self {
            validator_dir,
            secrets_dir,
            beacon_nodes,
            proposer_nodes: Vec::new(),
            allow_unsynced_beacon_node: false,
            disable_auto_discover: false,
            init_slashing_protection: false,
            use_long_timeouts: false,
            graffiti: None,
            graffiti_file: None,
            fee_recipient: None,
            http_api: <_>::default(),
            http_metrics: <_>::default(),
            monitoring_api: None,
            enable_doppelganger_protection: false,
            enable_high_validator_count_metrics: false,
            beacon_nodes_tls_certs: None,
            builder_proposals: false,
            builder_registration_timestamp_override: None,
            gas_limit: None,
            broadcast_topics: vec![ApiTopic::Subscriptions],
            enable_latency_measurement_service: true,
            validator_registration_batch_size: 500,
            distributed: false,
        }
    }
}

impl Config {
    /// Returns a `Default` implementation of `Self` with some parameters modified by the supplied
    /// `cli_args`.
    pub fn from_cli(cli_args: &ArgMatches, log: &Logger) -> Result<Config, String> {
        let mut config = Config::default();

        let default_root_dir = dirs::home_dir()
            .map(|home| home.join(DEFAULT_ROOT_DIR))
            .unwrap_or_else(|| PathBuf::from("."));

        let (mut validator_dir, mut secrets_dir) = (None, None);
        if cli_args.value_of("datadir").is_some() {
            let base_dir: PathBuf = parse_required(cli_args, "datadir")?;
            validator_dir = Some(base_dir.join(DEFAULT_VALIDATOR_DIR));
            secrets_dir = Some(base_dir.join(DEFAULT_SECRET_DIR));
        }
        if cli_args.value_of("validators-dir").is_some() {
            validator_dir = Some(parse_required(cli_args, "validators-dir")?);
        }
        if cli_args.value_of("secrets-dir").is_some() {
            secrets_dir = Some(parse_required(cli_args, "secrets-dir")?);
        }

        config.validator_dir = validator_dir.unwrap_or_else(|| {
            default_root_dir
                .join(get_network_dir(cli_args))
                .join(DEFAULT_VALIDATOR_DIR)
        });

        config.secrets_dir = secrets_dir.unwrap_or_else(|| {
            default_root_dir
                .join(get_network_dir(cli_args))
                .join(DEFAULT_SECRET_DIR)
        });

        if !config.validator_dir.exists() {
            fs::create_dir_all(&config.validator_dir)
                .map_err(|e| format!("Failed to create {:?}: {:?}", config.validator_dir, e))?;
        }

        if let Some(beacon_nodes) = parse_optional::<String>(cli_args, "beacon-nodes")? {
            config.beacon_nodes = beacon_nodes
                .split(',')
                .map(SensitiveUrl::parse)
                .collect::<Result<_, _>>()
                .map_err(|e| format!("Unable to parse beacon node URL: {:?}", e))?;
        }
        if let Some(proposer_nodes) = parse_optional::<String>(cli_args, "proposer_nodes")? {
            config.proposer_nodes = proposer_nodes
                .split(',')
                .map(SensitiveUrl::parse)
                .collect::<Result<_, _>>()
                .map_err(|e| format!("Unable to parse proposer node URL: {:?}", e))?;
        }

        config.disable_auto_discover = cli_args.is_present("disable-auto-discover");
        config.init_slashing_protection = cli_args.is_present("init-slashing-protection");
        config.use_long_timeouts = cli_args.is_present("use-long-timeouts");

        if let Some(graffiti_file_path) = cli_args.value_of("graffiti-file") {
            let mut graffiti_file = GraffitiFile::new(graffiti_file_path.into());
            graffiti_file
                .read_graffiti_file()
                .map_err(|e| format!("Error reading graffiti file: {:?}", e))?;
            config.graffiti_file = Some(graffiti_file);
            info!(log, "Successfully loaded graffiti file"; "path" => graffiti_file_path);
        }

        if let Some(input_graffiti) = cli_args.value_of("graffiti") {
            let graffiti_bytes = input_graffiti.as_bytes();
            if graffiti_bytes.len() > GRAFFITI_BYTES_LEN {
                return Err(format!(
                    "Your graffiti is too long! {} bytes maximum!",
                    GRAFFITI_BYTES_LEN
                ));
            } else {
                let mut graffiti = [0; 32];

                // Copy the provided bytes over.
                //
                // Panic-free because `graffiti_bytes.len()` <= `GRAFFITI_BYTES_LEN`.
                graffiti[..graffiti_bytes.len()].copy_from_slice(graffiti_bytes);

                config.graffiti = Some(graffiti.into());
            }
        }

        if let Some(input_fee_recipient) =
            parse_optional::<Address>(cli_args, "suggested-fee-recipient")?
        {
            config.fee_recipient = Some(input_fee_recipient);
        }

        if let Some(tls_certs) = parse_optional::<String>(cli_args, "beacon-nodes-tls-certs")? {
            config.beacon_nodes_tls_certs = Some(tls_certs.split(',').map(PathBuf::from).collect());
        }

<<<<<<< HEAD
        if cli_args.is_present("distributed") {
            config.distributed = true;
=======
        if cli_args.is_present("disable-run-on-all") {
            warn!(
                log,
                "The --disable-run-on-all flag is deprecated";
                "msg" => "please use --broadcast instead"
            );
            config.broadcast_topics = vec![];
        }
        if let Some(broadcast_topics) = cli_args.value_of("broadcast") {
            config.broadcast_topics = broadcast_topics
                .split(',')
                .filter(|t| *t != "none")
                .map(|t| {
                    t.trim()
                        .parse::<ApiTopic>()
                        .map_err(|_| format!("Unknown API topic to broadcast: {t}"))
                })
                .collect::<Result<_, _>>()?;
>>>>>>> ec8edfb8
        }

        /*
         * Http API server
         */

        if cli_args.is_present("http") {
            config.http_api.enabled = true;
        }

        if let Some(address) = cli_args.value_of("http-address") {
            if cli_args.is_present("unencrypted-http-transport") {
                config.http_api.listen_addr = address
                    .parse::<IpAddr>()
                    .map_err(|_| "http-address is not a valid IP address.")?;
            } else {
                return Err(
                    "While using `--http-address`, you must also use `--unencrypted-http-transport`."
                        .to_string(),
                );
            }
        }

        if let Some(port) = cli_args.value_of("http-port") {
            config.http_api.listen_port = port
                .parse::<u16>()
                .map_err(|_| "http-port is not a valid u16.")?;
        }

        if let Some(allow_origin) = cli_args.value_of("http-allow-origin") {
            // Pre-validate the config value to give feedback to the user on node startup, instead of
            // as late as when the first API response is produced.
            hyper::header::HeaderValue::from_str(allow_origin)
                .map_err(|_| "Invalid allow-origin value")?;

            config.http_api.allow_origin = Some(allow_origin.to_string());
        }

        if cli_args.is_present("http-allow-keystore-export") {
            config.http_api.allow_keystore_export = true;
        }

        if cli_args.is_present("http-store-passwords-in-secrets-dir") {
            config.http_api.store_passwords_in_secrets_dir = true;
        }

        /*
         * Prometheus metrics HTTP server
         */

        if cli_args.is_present("metrics") {
            config.http_metrics.enabled = true;
        }

        if cli_args.is_present("enable-high-validator-count-metrics") {
            config.enable_high_validator_count_metrics = true;
        }

        if let Some(address) = cli_args.value_of("metrics-address") {
            config.http_metrics.listen_addr = address
                .parse::<IpAddr>()
                .map_err(|_| "metrics-address is not a valid IP address.")?;
        }

        if let Some(port) = cli_args.value_of("metrics-port") {
            config.http_metrics.listen_port = port
                .parse::<u16>()
                .map_err(|_| "metrics-port is not a valid u16.")?;
        }

        if let Some(allow_origin) = cli_args.value_of("metrics-allow-origin") {
            // Pre-validate the config value to give feedback to the user on node startup, instead of
            // as late as when the first API response is produced.
            hyper::header::HeaderValue::from_str(allow_origin)
                .map_err(|_| "Invalid allow-origin value")?;

            config.http_metrics.allow_origin = Some(allow_origin.to_string());
        }

        if cli_args.is_present(DISABLE_MALLOC_TUNING_FLAG) {
            config.http_metrics.allocator_metrics_enabled = false;
        }

        /*
         * Explorer metrics
         */
        if let Some(monitoring_endpoint) = cli_args.value_of("monitoring-endpoint") {
            let update_period_secs =
                clap_utils::parse_optional(cli_args, "monitoring-endpoint-period")?;
            config.monitoring_api = Some(monitoring_api::Config {
                db_path: None,
                freezer_db_path: None,
                update_period_secs,
                monitoring_endpoint: monitoring_endpoint.to_string(),
            });
        }

        if cli_args.is_present("enable-doppelganger-protection") {
            config.enable_doppelganger_protection = true;
        }

        if cli_args.is_present("builder-proposals") {
            config.builder_proposals = true;
        }

        config.gas_limit = cli_args
            .value_of("gas-limit")
            .map(|gas_limit| {
                gas_limit
                    .parse::<u64>()
                    .map_err(|_| "gas-limit is not a valid u64.")
            })
            .transpose()?;

        if let Some(registration_timestamp_override) =
            cli_args.value_of("builder-registration-timestamp-override")
        {
            config.builder_registration_timestamp_override = Some(
                registration_timestamp_override
                    .parse::<u64>()
                    .map_err(|_| "builder-registration-timestamp-override is not a valid u64.")?,
            );
        }

        config.enable_latency_measurement_service =
            parse_optional(cli_args, "latency-measurement-service")?.unwrap_or(true);

        config.validator_registration_batch_size =
            parse_required(cli_args, "validator-registration-batch-size")?;
        if config.validator_registration_batch_size == 0 {
            return Err("validator-registration-batch-size cannot be 0".to_string());
        }

        Ok(config)
    }
}

#[cfg(test)]
mod tests {
    use super::*;

    #[test]
    // Ensures the default config does not panic.
    fn default_config() {
        Config::default();
    }
}<|MERGE_RESOLUTION|>--- conflicted
+++ resolved
@@ -219,10 +219,10 @@
             config.beacon_nodes_tls_certs = Some(tls_certs.split(',').map(PathBuf::from).collect());
         }
 
-<<<<<<< HEAD
         if cli_args.is_present("distributed") {
             config.distributed = true;
-=======
+        }
+
         if cli_args.is_present("disable-run-on-all") {
             warn!(
                 log,
@@ -241,7 +241,6 @@
                         .map_err(|_| format!("Unknown API topic to broadcast: {t}"))
                 })
                 .collect::<Result<_, _>>()?;
->>>>>>> ec8edfb8
         }
 
         /*
