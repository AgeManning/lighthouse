--- conflicted
+++ resolved
@@ -1,8 +1,4 @@
-<<<<<<< HEAD
-TESTS_TAG := v1.3.0-alpha.1-hotfix
-=======
 TESTS_TAG := v1.3.0-alpha.2
->>>>>>> bfce7947
 TESTS = general minimal mainnet
 TARBALLS = $(patsubst %,%-$(TESTS_TAG).tar.gz,$(TESTS))
 
