use crate::local_network::{EXECUTION_PORT, TERMINAL_BLOCK, TERMINAL_DIFFICULTY};
use crate::{checks, LocalNetwork, E};
use clap::ArgMatches;
use eth1::{Eth1Endpoint, DEFAULT_CHAIN_ID};
use eth1_test_rig::GanacheEth1Instance;

use execution_layer::http::deposit_methods::Eth1Id;
use futures::prelude::*;
use node_test_rig::{
    environment::{EnvironmentBuilder, LoggerConfig},
    testing_client_config, testing_validator_config, ClientGenesis, ValidatorFiles,
};
use rayon::prelude::*;
use sensitive_url::SensitiveUrl;
use std::cmp::max;
use std::net::{IpAddr, Ipv4Addr};
use std::time::Duration;
use tokio::time::sleep;
use types::{Epoch, EthSpec, MinimalEthSpec};

const END_EPOCH: u64 = 16;
const ALTAIR_FORK_EPOCH: u64 = 1;
const BELLATRIX_FORK_EPOCH: u64 = 2;

const SUGGESTED_FEE_RECIPIENT: [u8; 20] =
    [0, 0, 0, 0, 0, 0, 0, 0, 0, 0, 0, 0, 0, 0, 0, 0, 0, 0, 0, 1];

pub fn run_eth1_sim(matches: &ArgMatches) -> Result<(), String> {
    let node_count = value_t!(matches, "nodes", usize).expect("missing nodes default");
    let proposer_nodes = value_t!(matches, "proposer-nodes", usize).unwrap_or(0);
    println!("PROPOSER-NODES: {}", proposer_nodes);
    let validators_per_node = value_t!(matches, "validators_per_node", usize)
        .expect("missing validators_per_node default");
    let speed_up_factor =
        value_t!(matches, "speed_up_factor", u64).expect("missing speed_up_factor default");
    let continue_after_checks = matches.is_present("continue_after_checks");
    let post_merge_sim = matches.is_present("post-merge");

    println!("Beacon Chain Simulator:");
    println!(" nodes:{}, proposer_nodes: {}", node_count, proposer_nodes);

    println!(" validators_per_node:{}", validators_per_node);
    println!(" post merge simulation:{}", post_merge_sim);
    println!(" continue_after_checks:{}", continue_after_checks);

    // Generate the directories and keystores required for the validator clients.
    let validator_files = (0..node_count)
        .into_par_iter()
        .map(|i| {
            println!(
                "Generating keystores for validator {} of {}",
                i + 1,
                node_count
            );

            let indices =
                (i * validators_per_node..(i + 1) * validators_per_node).collect::<Vec<_>>();
            ValidatorFiles::with_keystores(&indices).unwrap()
        })
        .collect::<Vec<_>>();

    let mut env = EnvironmentBuilder::minimal()
        .initialize_logger(LoggerConfig {
            path: None,
            debug_level: String::from("debug"),
            logfile_debug_level: String::from("debug"),
            log_format: None,
            log_color: false,
            disable_log_timestamp: false,
            max_log_size: 0,
            max_log_number: 0,
            compression: false,
        })?
        .multi_threaded_tokio_runtime()?
        .build()?;

    let eth1_block_time = Duration::from_millis(15_000 / speed_up_factor);

    let spec = &mut env.eth2_config.spec;

    let total_validator_count = validators_per_node * node_count;
    let altair_fork_version = spec.altair_fork_version;
    let bellatrix_fork_version = spec.bellatrix_fork_version;

    spec.seconds_per_slot /= speed_up_factor;
    spec.seconds_per_slot = max(1, spec.seconds_per_slot);
    spec.eth1_follow_distance = 16;
    spec.genesis_delay = eth1_block_time.as_secs() * spec.eth1_follow_distance * 2;
    spec.min_genesis_time = 0;
    spec.min_genesis_active_validator_count = total_validator_count as u64;
    spec.seconds_per_eth1_block = eth1_block_time.as_secs();
    spec.altair_fork_epoch = Some(Epoch::new(ALTAIR_FORK_EPOCH));
    // Set these parameters only if we are doing a merge simulation
    if post_merge_sim {
        spec.terminal_total_difficulty = TERMINAL_DIFFICULTY.into();
        spec.bellatrix_fork_epoch = Some(Epoch::new(BELLATRIX_FORK_EPOCH));
    }

    let seconds_per_slot = spec.seconds_per_slot;
    let slot_duration = Duration::from_secs(spec.seconds_per_slot);
    let initial_validator_count = spec.min_genesis_active_validator_count as usize;
    let deposit_amount = env.eth2_config.spec.max_effective_balance;

    let context = env.core_context();

    let main_future = async {
        /*
         * Deploy the deposit contract, spawn tasks to keep creating new blocks and deposit
         * validators.
         */
        let ganache_eth1_instance = GanacheEth1Instance::new(DEFAULT_CHAIN_ID.into()).await?;
        let deposit_contract = ganache_eth1_instance.deposit_contract;
        let chain_id = ganache_eth1_instance.ganache.chain_id();
        let ganache = ganache_eth1_instance.ganache;
        let eth1_endpoint = SensitiveUrl::parse(ganache.endpoint().as_str())
            .expect("Unable to parse ganache endpoint.");
        let deposit_contract_address = deposit_contract.address();

        // Start a timer that produces eth1 blocks on an interval.
        tokio::spawn(async move {
            let mut interval = tokio::time::interval(eth1_block_time);
            loop {
                interval.tick().await;
                let _ = ganache.evm_mine().await;
            }
        });

        // Submit deposits to the deposit contract.
        tokio::spawn(async move {
            for i in 0..total_validator_count {
                println!("Submitting deposit for validator {}...", i);
                let _ = deposit_contract
                    .deposit_deterministic_async::<E>(i, deposit_amount)
                    .await;
            }
        });

        let mut beacon_config = testing_client_config();

        beacon_config.genesis = ClientGenesis::DepositContract;
        beacon_config.eth1.endpoint = Eth1Endpoint::NoAuth(eth1_endpoint);
        beacon_config.eth1.deposit_contract_address = deposit_contract_address;
        beacon_config.eth1.deposit_contract_deploy_block = 0;
        beacon_config.eth1.lowest_cached_block_number = 0;
        beacon_config.eth1.follow_distance = 1;
        beacon_config.eth1.node_far_behind_seconds = 20;
        beacon_config.dummy_eth1_backend = false;
        beacon_config.sync_eth1_chain = true;
        beacon_config.eth1.auto_update_interval_millis = eth1_block_time.as_millis() as u64;
        beacon_config.eth1.chain_id = Eth1Id::from(chain_id);
        beacon_config.network.target_peers = node_count + proposer_nodes - 1;

        beacon_config.network.enr_address = Some(IpAddr::V4(Ipv4Addr::new(127, 0, 0, 1)));

        if post_merge_sim {
            let el_config = execution_layer::Config {
                execution_endpoints: vec![SensitiveUrl::parse(&format!(
                    "http://localhost:{}",
                    EXECUTION_PORT
                ))
                .unwrap()],
                ..Default::default()
            };

            beacon_config.execution_layer = Some(el_config);
        }

        /*
         * Create a new `LocalNetwork` with one beacon node.
         */
        let network = LocalNetwork::new(context.clone(), beacon_config.clone()).await?;

        /*
         * One by one, add beacon nodes to the network.
         */
<<<<<<< HEAD
        for i in 0..node_count - 1 {
            let mut config = beacon_config.clone();
            if i % 2 == 0 {
                if let Eth1Endpoint::NoAuth(endpoints) = &mut config.eth1.endpoints {
                    endpoints.insert(
                        0,
                        SensitiveUrl::parse(INVALID_ADDRESS)
                            .expect("Unable to parse invalid address"),
                    )
                }
            }
            network.add_beacon_node(config, false).await?;
        }

        /*
         * One by one, add proposer nodes to the network.
         */
        for i in 0..proposer_nodes - 1 {
            let mut config = beacon_config.clone();
            if i % 2 == 0 {
                if let Eth1Endpoint::NoAuth(endpoints) = &mut config.eth1.endpoints {
                    endpoints.insert(
                        0,
                        SensitiveUrl::parse(INVALID_ADDRESS)
                            .expect("Unable to parse invalid address"),
                    )
                }
            }
            println!("Adding a proposer node");
            network.add_beacon_node(config, true).await?;
=======
        for _ in 0..node_count - 1 {
            network.add_beacon_node(beacon_config.clone()).await?;
>>>>>>> 9d620972
        }

        /*
         * One by one, add validators to the network.
         */

        let executor = context.executor.clone();
        for (i, files) in validator_files.into_iter().enumerate() {
            let network_1 = network.clone();
            executor.spawn(
                async move {
                    let mut validator_config = testing_validator_config();
                    if post_merge_sim {
                        validator_config.fee_recipient = Some(SUGGESTED_FEE_RECIPIENT.into());
                    }
                    println!("Adding validator client {}", i);
                    network_1
                        .add_validator_client(validator_config, i, files, i % 2 == 0)
                        .await
                        .expect("should add validator");
                },
                "vc",
            );
        }

        let duration_to_genesis = network.duration_to_genesis().await;
        println!("Duration to genesis: {}", duration_to_genesis.as_secs());
        sleep(duration_to_genesis).await;

        if post_merge_sim {
            let executor = executor.clone();
            let network_2 = network.clone();
            executor.spawn(
                async move {
                    println!("Mining pow blocks");
                    let mut interval = tokio::time::interval(Duration::from_secs(seconds_per_slot));
                    for i in 1..=TERMINAL_BLOCK + 1 {
                        interval.tick().await;
                        let _ = network_2.mine_pow_blocks(i);
                    }
                },
                "pow_mining",
            );
        }
        /*
         * Start the checks that ensure the network performs as expected.
         *
         * We start these checks immediately after the validators have started. This means we're
         * relying on the validator futures to all return immediately after genesis so that these
         * tests start at the right time. Whilst this is works well for now, it's subject to
         * breakage by changes to the VC.
         */

        let (
            finalization,
            block_prod,
            validator_count,
            onboarding,
            fork,
            sync_aggregate,
            transition,
        ) = futures::join!(
            // Check that the chain finalizes at the first given opportunity.
            checks::verify_first_finalization(network.clone(), slot_duration),
            // Check that a block is produced at every slot.
            checks::verify_full_block_production_up_to(
                network.clone(),
                Epoch::new(END_EPOCH).start_slot(MinimalEthSpec::slots_per_epoch()),
                slot_duration,
            ),
            // Check that the chain starts with the expected validator count.
            checks::verify_initial_validator_count(
                network.clone(),
                slot_duration,
                initial_validator_count,
            ),
            // Check that validators greater than `spec.min_genesis_active_validator_count` are
            // onboarded at the first possible opportunity.
            checks::verify_validator_onboarding(
                network.clone(),
                slot_duration,
                total_validator_count,
            ),
            // Check that all nodes have transitioned to the required fork.
            checks::verify_fork_version(
                network.clone(),
                if post_merge_sim {
                    Epoch::new(BELLATRIX_FORK_EPOCH)
                } else {
                    Epoch::new(ALTAIR_FORK_EPOCH)
                },
                slot_duration,
                if post_merge_sim {
                    bellatrix_fork_version
                } else {
                    altair_fork_version
                }
            ),
            // Check that all sync aggregates are full.
            checks::verify_full_sync_aggregates_up_to(
                network.clone(),
                // Start checking for sync_aggregates at `FORK_EPOCH + 1` to account for
                // inefficiencies in finding subnet peers at the `fork_slot`.
                Epoch::new(ALTAIR_FORK_EPOCH + 1).start_slot(MinimalEthSpec::slots_per_epoch()),
                Epoch::new(END_EPOCH).start_slot(MinimalEthSpec::slots_per_epoch()),
                slot_duration,
            ),
            // Check that the transition block is finalized.
            checks::verify_transition_block_finalized(
                network.clone(),
                Epoch::new(TERMINAL_BLOCK / MinimalEthSpec::slots_per_epoch()),
                slot_duration,
                post_merge_sim
            )
        );

        block_prod?;
        finalization?;
        validator_count?;
        onboarding?;
        fork?;
        sync_aggregate?;
        transition?;

        // The `final_future` either completes immediately or never completes, depending on the value
        // of `continue_after_checks`.

        if continue_after_checks {
            future::pending::<()>().await;
        }
        /*
         * End the simulation by dropping the network. This will kill all running beacon nodes and
         * validator clients.
         */
        println!(
            "Simulation complete. Finished with {} beacon nodes and {} validator clients",
            network.beacon_node_count() + network.proposer_node_count(),
            network.validator_client_count()
        );

        // Be explicit about dropping the network, as this kills all the nodes. This ensures
        // all the checks have adequate time to pass.
        drop(network);
        Ok::<(), String>(())
    };

    env.runtime().block_on(main_future).unwrap();

    env.fire_signal();
    env.shutdown_on_idle();

    Ok(())
}<|MERGE_RESOLUTION|>--- conflicted
+++ resolved
@@ -173,41 +173,18 @@
         /*
          * One by one, add beacon nodes to the network.
          */
-<<<<<<< HEAD
-        for i in 0..node_count - 1 {
-            let mut config = beacon_config.clone();
-            if i % 2 == 0 {
-                if let Eth1Endpoint::NoAuth(endpoints) = &mut config.eth1.endpoints {
-                    endpoints.insert(
-                        0,
-                        SensitiveUrl::parse(INVALID_ADDRESS)
-                            .expect("Unable to parse invalid address"),
-                    )
-                }
-            }
-            network.add_beacon_node(config, false).await?;
+        for _ in 0..node_count - 1 {
+            network
+                .add_beacon_node(beacon_config.clone(), false)
+                .await?;
         }
 
         /*
          * One by one, add proposer nodes to the network.
          */
-        for i in 0..proposer_nodes - 1 {
-            let mut config = beacon_config.clone();
-            if i % 2 == 0 {
-                if let Eth1Endpoint::NoAuth(endpoints) = &mut config.eth1.endpoints {
-                    endpoints.insert(
-                        0,
-                        SensitiveUrl::parse(INVALID_ADDRESS)
-                            .expect("Unable to parse invalid address"),
-                    )
-                }
-            }
+        for _ in 0..proposer_nodes - 1 {
             println!("Adding a proposer node");
-            network.add_beacon_node(config, true).await?;
-=======
-        for _ in 0..node_count - 1 {
-            network.add_beacon_node(beacon_config.clone()).await?;
->>>>>>> 9d620972
+            network.add_beacon_node(beacon_config.clone(), true).await?;
         }
 
         /*
