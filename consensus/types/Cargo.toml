[package]
name = "types"
version = "0.2.1"
authors = ["Paul Hauner <paul@paulhauner.com>", "Age Manning <Age@AgeManning.com>"]
edition = "2021"

[[bench]]
name = "benches"
harness = false

[dependencies]
<<<<<<< HEAD
serde-big-array = {version = "0.3.2", features = ["const-generics"]}
=======
merkle_proof = { path = "../../consensus/merkle_proof" }
>>>>>>> 22115049
bls = { path = "../../crypto/bls" }
compare_fields = { path = "../../common/compare_fields" }
compare_fields_derive = { path = "../../common/compare_fields_derive" }
eth2_interop_keypairs = { path = "../../common/eth2_interop_keypairs" }
ethereum-types = "0.12.1"
eth2_hashing = "0.3.0"
hex = "0.4.2"
int_to_bytes = { path = "../int_to_bytes" }
log = "0.4.11"
rayon = "1.4.1"
rand = "0.8.5"
safe_arith = { path = "../safe_arith" }
serde = {version = "1.0.116" , features = ["rc"] }
serde_derive = "1.0.116"
slog = "2.5.2"
eth2_ssz = "0.4.1"
eth2_ssz_derive = "0.3.1"
eth2_ssz_types = "0.2.2"
swap_or_not_shuffle = { path = "../swap_or_not_shuffle" }
test_random_derive = { path = "../../common/test_random_derive" }
tree_hash = "0.4.1"
tree_hash_derive = "0.4.0"
rand_xorshift = "0.3.0"
cached_tree_hash = { path = "../cached_tree_hash" }
serde_yaml = "0.8.13"
tempfile = "3.1.0"
derivative = "2.1.1"
rusqlite = { version = "0.25.3", features = ["bundled"], optional = true }
arbitrary = { version = "1.0", features = ["derive"], optional = true }
eth2_serde_utils = "0.1.1"
regex = "1.5.5"
lazy_static = "1.4.0"
parking_lot = "0.12.0"
itertools = "0.10.0"
superstruct = "0.6.0"
serde_json = "1.0.74"
smallvec = "1.8.0"
serde_with = "1.13.0"
maplit = "1.0.2"

[dev-dependencies]
criterion = "0.3.3"
beacon_chain = { path = "../../beacon_node/beacon_chain" }
eth2_interop_keypairs = { path = "../../common/eth2_interop_keypairs" }
state_processing = { path = "../state_processing" }
tokio = "1.14.0"

[features]
default = ["sqlite", "legacy-arith"]
# Allow saturating arithmetic on slots and epochs. Enabled by default, but deprecated.
legacy-arith = []
sqlite = ["rusqlite"]
arbitrary-fuzz = [
  "arbitrary",
  "ethereum-types/arbitrary",
  "bls/arbitrary",
  "eth2_ssz/arbitrary",
  "eth2_ssz_types/arbitrary",
  "swap_or_not_shuffle/arbitrary",
  "tree_hash/arbitrary",
]
withdrawals = []<|MERGE_RESOLUTION|>--- conflicted
+++ resolved
@@ -9,11 +9,8 @@
 harness = false
 
 [dependencies]
-<<<<<<< HEAD
 serde-big-array = {version = "0.3.2", features = ["const-generics"]}
-=======
 merkle_proof = { path = "../../consensus/merkle_proof" }
->>>>>>> 22115049
 bls = { path = "../../crypto/bls" }
 compare_fields = { path = "../../common/compare_fields" }
 compare_fields_derive = { path = "../../common/compare_fields_derive" }
