use super::serde_vistors::HexVisitor;
use super::{PublicKey, SecretKey};
use bls_aggregates::Signature as RawSignature;
use hex::encode as hex_encode;
use serde::de::{Deserialize, Deserializer};
use serde::ser::{Serialize, Serializer};
use ssz::{
    decode_ssz_list, hash, ssz_encode, Decodable, DecodeError, Encodable, SszStream, TreeHash,
};

/// A single BLS signature.
///
/// This struct is a wrapper upon a base type and provides helper functions (e.g., SSZ
/// serialization).
#[derive(Debug, PartialEq, Clone, Eq)]
pub struct Signature {
    signature: RawSignature,
    is_empty: bool,
}

impl Signature {
    /// Instantiate a new Signature from a message and a SecretKey.
    pub fn new(msg: &[u8], domain: u64, sk: &SecretKey) -> Self {
        Signature {
            signature: RawSignature::new(msg, domain, sk.as_raw()),
            is_empty: false,
        }
    }

    /// Instantiate a new Signature from a message and a SecretKey, where the message has already
    /// been hashed.
    pub fn new_hashed(x_real_hashed: &[u8], x_imaginary_hashed: &[u8], sk: &SecretKey) -> Self {
        Signature {
            signature: RawSignature::new_hashed(x_real_hashed, x_imaginary_hashed, sk.as_raw()),
            is_empty: false,
        }
    }

    /// Verify the Signature against a PublicKey.
    pub fn verify(&self, msg: &[u8], domain: u64, pk: &PublicKey) -> bool {
        if self.is_empty {
            return false;
        }
        self.signature.verify(msg, domain, pk.as_raw())
    }

    /// Verify the Signature against a PublicKey, where the message has already been hashed.
    pub fn verify_hashed(
        &self,
        x_real_hashed: &[u8],
        x_imaginary_hashed: &[u8],
        pk: &PublicKey,
    ) -> bool {
        self.signature
            .verify_hashed(x_real_hashed, x_imaginary_hashed, pk.as_raw())
    }

    /// Returns the underlying signature.
    pub fn as_raw(&self) -> &RawSignature {
        &self.signature
    }

    /// Returns a new empty signature.
    pub fn empty_signature() -> Self {
        // Set RawSignature = infinity
        let mut empty: Vec<u8> = vec![0; 96];
        empty[0] += u8::pow(2, 6) + u8::pow(2, 7);
        Signature {
            signature: RawSignature::from_bytes(&empty).unwrap(),
            is_empty: true,
        }
    }

    // Converts a BLS Signature to bytes
    pub fn as_bytes(&self) -> Vec<u8> {
        if self.is_empty {
            return vec![0; 96];
        }
        self.signature.as_bytes()
    }

    // Convert bytes to BLS Signature
    pub fn from_bytes(bytes: &[u8]) -> Result<Self, DecodeError> {
        for byte in bytes {
            if *byte != 0 {
                let raw_signature =
                    RawSignature::from_bytes(&bytes).map_err(|_| DecodeError::Invalid)?;
                return Ok(Signature {
                    signature: raw_signature,
                    is_empty: false,
                });
            }
        }
        Ok(Signature::empty_signature())
    }

    // Check for empty Signature
    pub fn is_empty(&self) -> bool {
        self.is_empty
    }
}

impl Encodable for Signature {
    fn ssz_append(&self, s: &mut SszStream) {
        s.append_vec(&self.as_bytes());
    }
}

impl Decodable for Signature {
    fn ssz_decode(bytes: &[u8], i: usize) -> Result<(Self, usize), DecodeError> {
        let (sig_bytes, i) = decode_ssz_list(bytes, i)?;
<<<<<<< HEAD
        let raw_sig = RawSignature::from_bytes(&sig_bytes).map_err(|_| DecodeError::Invalid)?;
        Ok((Signature(raw_sig), i))
=======
        let signature = Signature::from_bytes(&sig_bytes)?;
        Ok((signature, i))
>>>>>>> 4cda6374
    }
}

impl TreeHash for Signature {
    fn hash_tree_root(&self) -> Vec<u8> {
        hash(&self.as_bytes())
    }
}

impl Serialize for Signature {
    fn serialize<S>(&self, serializer: S) -> Result<S::Ok, S::Error>
    where
        S: Serializer,
    {
        serializer.serialize_str(&hex_encode(ssz_encode(self)))
    }
}

impl<'de> Deserialize<'de> for Signature {
    fn deserialize<D>(deserializer: D) -> Result<Self, D::Error>
    where
        D: Deserializer<'de>,
    {
        let bytes = deserializer.deserialize_str(HexVisitor)?;
        let (pubkey, _) = <_>::ssz_decode(&bytes[..], 0)
            .map_err(|e| serde::de::Error::custom(format!("invalid ssz ({:?})", e)))?;
        Ok(pubkey)
    }
}

#[cfg(test)]
mod tests {
    use super::super::Keypair;
    use super::*;
    use ssz::ssz_encode;

    #[test]
    pub fn test_ssz_round_trip() {
        let keypair = Keypair::random();

        let original = Signature::new(&[42, 42], 0, &keypair.sk);

        let bytes = ssz_encode(&original);
        let (decoded, _) = Signature::ssz_decode(&bytes, 0).unwrap();

        assert_eq!(original, decoded);
    }

    #[test]
    pub fn test_empty_signature() {
        let sig = Signature::empty_signature();

        let sig_as_bytes: Vec<u8> = sig.as_raw().as_bytes();

        assert_eq!(sig_as_bytes.len(), 96);
        for (i, one_byte) in sig_as_bytes.iter().enumerate() {
            if i == 0 {
                assert_eq!(*one_byte, u8::pow(2, 6) + u8::pow(2, 7));
            } else {
                assert_eq!(*one_byte, 0);
            }
        }
    }
}<|MERGE_RESOLUTION|>--- conflicted
+++ resolved
@@ -109,13 +109,8 @@
 impl Decodable for Signature {
     fn ssz_decode(bytes: &[u8], i: usize) -> Result<(Self, usize), DecodeError> {
         let (sig_bytes, i) = decode_ssz_list(bytes, i)?;
-<<<<<<< HEAD
-        let raw_sig = RawSignature::from_bytes(&sig_bytes).map_err(|_| DecodeError::Invalid)?;
-        Ok((Signature(raw_sig), i))
-=======
         let signature = Signature::from_bytes(&sig_bytes)?;
         Ok((signature, i))
->>>>>>> 4cda6374
     }
 }
 
