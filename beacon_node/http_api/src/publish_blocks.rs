use crate::metrics;
use beacon_chain::blob_verification::{AsBlock, BlockWrapper, IntoAvailableBlock};
use beacon_chain::validator_monitor::{get_block_delay_ms, timestamp_now};
use beacon_chain::NotifyExecutionLayer;
use beacon_chain::{BeaconChain, BeaconChainTypes, BlockError, CountUnrealized};
use lighthouse_network::PubsubMessage;
use network::NetworkMessage;
use slog::{debug, error, info, warn, Logger};
use slot_clock::SlotClock;
use std::sync::Arc;
use tokio::sync::mpsc::UnboundedSender;
use tree_hash::TreeHash;
use types::{
    AbstractExecPayload, BlindedPayload, EthSpec, ExecPayload, ExecutionBlockHash, FullPayload,
    Hash256, SignedBeaconBlock, SignedBeaconBlockAndBlobsSidecar,
};
use warp::Rejection;

/// Handles a request from the HTTP API for full blocks.
pub async fn publish_block<T: BeaconChainTypes>(
    block_root: Option<Hash256>,
    block: Arc<SignedBeaconBlock<T::EthSpec>>,
    chain: Arc<BeaconChain<T>>,
    network_tx: &UnboundedSender<NetworkMessage<T::EthSpec>>,
    log: Logger,
) -> Result<(), Rejection> {
    let seen_timestamp = timestamp_now();

<<<<<<< HEAD
    //FIXME(sean) have to move this to prior to publishing because it's included in the blobs sidecar message.
    //this may skew metrics
    let block_root = block_root.unwrap_or_else(|| block.canonical_root());
=======
    debug!(
        log,
        "Signed block published to HTTP API";
        "slot" => block.slot()
    );
>>>>>>> 17d9a620

    // Send the block, regardless of whether or not it is valid. The API
    // specification is very clear that this is the desired behaviour.
    let wrapped_block: BlockWrapper<T::EthSpec> =
        if matches!(block.as_ref(), &SignedBeaconBlock::Eip4844(_)) {
            if let Some(sidecar) = chain.blob_cache.pop(&block_root) {
                let block_and_blobs = SignedBeaconBlockAndBlobsSidecar {
                    beacon_block: block,
                    blobs_sidecar: Arc::new(sidecar),
                };
                crate::publish_pubsub_message(
                    network_tx,
                    PubsubMessage::BeaconBlockAndBlobsSidecars(block_and_blobs.clone()),
                )?;
                block_and_blobs.into()
            } else {
                //FIXME(sean): This should probably return a specific no-blob-cached error code, beacon API coordination required
                return Err(warp_utils::reject::broadcast_without_import(
                    "no blob cached for block".into(),
                ));
            }
        } else {
            crate::publish_pubsub_message(network_tx, PubsubMessage::BeaconBlock(block.clone()))?;
            block.into()
        };

    // Determine the delay after the start of the slot, register it with metrics.
    let block = wrapped_block.as_block();
    let delay = get_block_delay_ms(seen_timestamp, block.message(), &chain.slot_clock);
    metrics::observe_duration(&metrics::HTTP_API_BLOCK_BROADCAST_DELAY_TIMES, delay);

    let available_block = match wrapped_block.into_available_block(block_root, &chain) {
        Ok(available_block) => available_block,
        Err(e) => {
            let msg = format!("{:?}", e);
            error!(
                log,
                "Invalid block provided to HTTP API";
                "reason" => &msg
            );
            return Err(warp_utils::reject::broadcast_without_import(msg));
        }
    };

    match chain
        .process_block(
            block_root,
            available_block.clone(),
            CountUnrealized::True,
            NotifyExecutionLayer::Yes,
        )
        .await
    {
        Ok(root) => {
            info!(
                log,
                "Valid block from HTTP API";
                "block_delay" => ?delay,
                "root" => format!("{}", root),
                "proposer_index" => available_block.message().proposer_index(),
                "slot" => available_block.slot(),
            );

            // Notify the validator monitor.
            chain.validator_monitor.read().register_api_block(
                seen_timestamp,
                available_block.message(),
                root,
                &chain.slot_clock,
            );

            // Update the head since it's likely this block will become the new
            // head.
            chain.recompute_head_at_current_slot().await;

            // Perform some logging to inform users if their blocks are being produced
            // late.
            //
            // Check to see the thresholds are non-zero to avoid logging errors with small
            // slot times (e.g., during testing)
            let too_late_threshold = chain.slot_clock.unagg_attestation_production_delay();
            let delayed_threshold = too_late_threshold / 2;
            if delay >= too_late_threshold {
                error!(
                    log,
                    "Block was broadcast too late";
                    "msg" => "system may be overloaded, block likely to be orphaned",
                    "delay_ms" => delay.as_millis(),
                    "slot" => available_block.slot(),
                    "root" => ?root,
                )
            } else if delay >= delayed_threshold {
                error!(
                    log,
                    "Block broadcast was delayed";
                    "msg" => "system may be overloaded, block may be orphaned",
                    "delay_ms" => delay.as_millis(),
                    "slot" => available_block.slot(),
                    "root" => ?root,
                )
            }

            Ok(())
        }
        Err(BlockError::BlockIsAlreadyKnown) => {
            info!(
                log,
                "Block from HTTP API already known";
                "block" => ?block_root,
                "slot" => available_block.slot(),
            );
            Ok(())
        }
        Err(BlockError::RepeatProposal { proposer, slot }) => {
            warn!(
                log,
                "Block ignored due to repeat proposal";
                "msg" => "this can happen when a VC uses fallback BNs. \
                    whilst this is not necessarily an error, it can indicate issues with a BN \
                    or between the VC and BN.",
                "slot" => slot,
                "proposer" => proposer,
            );
            Ok(())
        }
        Err(e) => {
            let msg = format!("{:?}", e);
            error!(
                log,
                "Invalid block provided to HTTP API";
                "reason" => &msg
            );
            Err(warp_utils::reject::broadcast_without_import(msg))
        }
    }
}

/// Handles a request from the HTTP API for blinded blocks. This converts blinded blocks into full
/// blocks before publishing.
pub async fn publish_blinded_block<T: BeaconChainTypes>(
    block: SignedBeaconBlock<T::EthSpec, BlindedPayload<T::EthSpec>>,
    chain: Arc<BeaconChain<T>>,
    network_tx: &UnboundedSender<NetworkMessage<T::EthSpec>>,
    log: Logger,
) -> Result<(), Rejection> {
    let block_root = block.canonical_root();
    let full_block = reconstruct_block(chain.clone(), block_root, block, log.clone()).await?;
    publish_block::<T>(
        Some(block_root),
        Arc::new(full_block),
        chain,
        network_tx,
        log,
    )
    .await
}

/// Deconstruct the given blinded block, and construct a full block. This attempts to use the
/// execution layer's payload cache, and if that misses, attempts a blind block proposal to retrieve
/// the full payload.
async fn reconstruct_block<T: BeaconChainTypes>(
    chain: Arc<BeaconChain<T>>,
    block_root: Hash256,
    block: SignedBeaconBlock<T::EthSpec, BlindedPayload<T::EthSpec>>,
    log: Logger,
) -> Result<SignedBeaconBlock<T::EthSpec, FullPayload<T::EthSpec>>, Rejection> {
    let full_payload = if let Ok(payload_header) = block.message().body().execution_payload() {
        let el = chain.execution_layer.as_ref().ok_or_else(|| {
            warp_utils::reject::custom_server_error("Missing execution layer".to_string())
        })?;

        // If the execution block hash is zero, use an empty payload.
        let full_payload = if payload_header.block_hash() == ExecutionBlockHash::zero() {
            FullPayload::default_at_fork(
                chain
                    .spec
                    .fork_name_at_epoch(block.slot().epoch(T::EthSpec::slots_per_epoch())),
            )
            .map_err(|e| {
                warp_utils::reject::custom_server_error(format!(
                    "Default payload construction error: {e:?}"
                ))
            })?
            .into()
            // If we already have an execution payload with this transactions root cached, use it.
        } else if let Some(cached_payload) =
            el.get_payload_by_root(&payload_header.tree_hash_root())
        {
            info!(log, "Reconstructing a full block using a local payload"; "block_hash" => ?cached_payload.block_hash());
            cached_payload
            // Otherwise, this means we are attempting a blind block proposal.
        } else {
            let full_payload = el
                .propose_blinded_beacon_block(block_root, &block)
                .await
                .map_err(|e| {
                    warp_utils::reject::custom_server_error(format!(
                        "Blind block proposal failed: {:?}",
                        e
                    ))
                })?;
            info!(log, "Successfully published a block to the builder network"; "block_hash" => ?full_payload.block_hash());
            full_payload
        };

        Some(full_payload)
    } else {
        None
    };

    block.try_into_full_block(full_payload).ok_or_else(|| {
        warp_utils::reject::custom_server_error("Unable to add payload to block".to_string())
    })
}<|MERGE_RESOLUTION|>--- conflicted
+++ resolved
@@ -26,17 +26,14 @@
 ) -> Result<(), Rejection> {
     let seen_timestamp = timestamp_now();
 
-<<<<<<< HEAD
     //FIXME(sean) have to move this to prior to publishing because it's included in the blobs sidecar message.
     //this may skew metrics
     let block_root = block_root.unwrap_or_else(|| block.canonical_root());
-=======
     debug!(
         log,
         "Signed block published to HTTP API";
         "slot" => block.slot()
     );
->>>>>>> 17d9a620
 
     // Send the block, regardless of whether or not it is valid. The API
     // specification is very clear that this is the desired behaviour.
