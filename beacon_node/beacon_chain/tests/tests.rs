--- conflicted
+++ resolved
@@ -680,13 +680,13 @@
         Slot::new(0)
     );
 
-<<<<<<< HEAD
     let status = harness_b
         .chain
         .process_block(
             harness_a.chain.head_snapshot().beacon_block_root,
             harness_a.get_head_block(),
             NotifyExecutionLayer::Yes,
+                            || Ok(())
         )
         .await
         .unwrap();
@@ -694,21 +694,6 @@
     let root: Hash256 = status.try_into().unwrap();
 
     assert_eq!(root, harness_a.chain.head_snapshot().beacon_block_root);
-=======
-    assert_eq!(
-        harness_b
-            .chain
-            .process_block(
-                harness_a.chain.head_snapshot().beacon_block_root,
-                harness_a.chain.head_snapshot().beacon_block.clone(),
-                NotifyExecutionLayer::Yes,
-                || Ok(())
-            )
-            .await
-            .unwrap(),
-        harness_a.chain.head_snapshot().beacon_block_root
-    );
->>>>>>> 246d52d2
 
     harness_b.chain.recompute_head_at_current_slot().await;
 
