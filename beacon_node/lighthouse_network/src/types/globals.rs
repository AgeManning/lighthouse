//! A collection of variables that are accessible outside of the network thread itself.
use crate::peer_manager::peerdb::PeerDB;
use crate::rpc::{MetaData, MetaDataV2};
use crate::types::{BackFillState, SyncState};
use crate::Client;
use crate::EnrExt;
use crate::{Enr, GossipTopic, Multiaddr, PeerId};
use parking_lot::RwLock;
use std::collections::HashSet;
use types::EthSpec;

pub struct NetworkGlobals<TSpec: EthSpec> {
    /// The current local ENR.
    pub local_enr: RwLock<Enr>,
    /// The local peer_id.
    pub peer_id: RwLock<PeerId>,
    /// Listening multiaddrs.
    pub listen_multiaddrs: RwLock<Vec<Multiaddr>>,
    /// The TCP port that the libp2p service is listening on over Ipv4.
    listen_port_tcp4: Option<u16>,
    /// The TCP port that the libp2p service is listening on over Ipv6.
    listen_port_tcp6: Option<u16>,
    /// The collection of known peers.
    pub peers: RwLock<PeerDB<TSpec>>,
    // The local meta data of our node.
    pub local_metadata: RwLock<MetaData<TSpec>>,
    /// The current gossipsub topic subscriptions.
    pub gossipsub_subscriptions: RwLock<HashSet<GossipTopic>>,
    /// The current sync status of the node.
    pub sync_state: RwLock<SyncState>,
    /// The current state of the backfill sync.
    pub backfill_state: RwLock<BackFillState>,
}

impl<TSpec: EthSpec> NetworkGlobals<TSpec> {
    pub fn new(
        enr: Enr,
        listen_port_tcp4: Option<u16>,
        listen_port_tcp6: Option<u16>,
        local_metadata: MetaData<TSpec>,
        trusted_peers: Vec<PeerId>,
        disable_peer_scoring: bool,
        log: &slog::Logger,
    ) -> Self {
        NetworkGlobals {
            local_enr: RwLock::new(enr.clone()),
            peer_id: RwLock::new(enr.peer_id()),
            listen_multiaddrs: RwLock::new(Vec::new()),
            listen_port_tcp4,
            listen_port_tcp6,
            local_metadata: RwLock::new(local_metadata),
            peers: RwLock::new(PeerDB::new(trusted_peers, disable_peer_scoring, log)),
            gossipsub_subscriptions: RwLock::new(HashSet::new()),
            sync_state: RwLock::new(SyncState::Stalled),
            backfill_state: RwLock::new(BackFillState::NotRequired),
        }
    }

    /// Returns the local ENR from the underlying Discv5 behaviour that external peers may connect
    /// to.
    pub fn local_enr(&self) -> Enr {
        self.local_enr.read().clone()
    }

    /// Returns the local libp2p PeerID.
    pub fn local_peer_id(&self) -> PeerId {
        *self.peer_id.read()
    }

    /// Returns the list of `Multiaddr` that the underlying libp2p instance is listening on.
    pub fn listen_multiaddrs(&self) -> Vec<Multiaddr> {
        self.listen_multiaddrs.read().clone()
    }

    /// Returns the libp2p TCP port that this node has been configured to listen on.
    pub fn listen_port_tcp4(&self) -> Option<u16> {
        self.listen_port_tcp4
    }

    /// Returns the UDP discovery port that this node has been configured to listen on.
    pub fn listen_port_tcp6(&self) -> Option<u16> {
        self.listen_port_tcp6
    }

    /// Returns the number of libp2p connected peers.
    pub fn connected_peers(&self) -> usize {
        self.peers.read().connected_peer_ids().count()
    }

    /// Returns the number of libp2p connected peers with outbound-only connections.
    pub fn connected_outbound_only_peers(&self) -> usize {
        self.peers.read().connected_outbound_only_peers().count()
    }

    /// Returns the number of libp2p peers that are either connected or being dialed.
    pub fn connected_or_dialing_peers(&self) -> usize {
        self.peers.read().connected_or_dialing_peers().count()
    }

    /// Returns in the node is syncing.
    pub fn is_syncing(&self) -> bool {
        self.sync_state.read().is_syncing()
    }

    /// Returns the current sync state of the peer.
    pub fn sync_state(&self) -> SyncState {
        self.sync_state.read().clone()
    }

    /// Returns the current backfill state.
    pub fn backfill_state(&self) -> BackFillState {
        self.backfill_state.read().clone()
    }

    /// Returns a `Client` type if one is known for the `PeerId`.
    pub fn client(&self, peer_id: &PeerId) -> Client {
        self.peers
            .read()
            .peer_info(peer_id)
            .map(|info| info.client().clone())
            .unwrap_or_default()
    }

    /// Updates the syncing state of the node.
    ///
    /// The old state is returned
    pub fn set_sync_state(&self, new_state: SyncState) -> SyncState {
        std::mem::replace(&mut *self.sync_state.write(), new_state)
    }

    /// TESTING ONLY. Build a dummy NetworkGlobals instance.
    pub fn new_test_globals(
        trusted_peers: Vec<PeerId>,
        log: &slog::Logger,
    ) -> NetworkGlobals<TSpec> {
        use crate::CombinedKeyExt;
        let keypair = libp2p::identity::Keypair::generate_secp256k1();
        let enr_key: discv5::enr::CombinedKey =
            discv5::enr::CombinedKey::from_libp2p(&keypair).unwrap();
        let enr = discv5::enr::EnrBuilder::new("v4").build(&enr_key).unwrap();
        NetworkGlobals::new(
            enr,
            Some(9000),
            None,
            MetaData::V2(MetaDataV2 {
                seq_number: 0,
                attnets: Default::default(),
                syncnets: Default::default(),
            }),
<<<<<<< HEAD
            trusted_peers,
=======
            vec![],
            false,
>>>>>>> 693886b9
            log,
        )
    }
}<|MERGE_RESOLUTION|>--- conflicted
+++ resolved
@@ -147,12 +147,8 @@
                 attnets: Default::default(),
                 syncnets: Default::default(),
             }),
-<<<<<<< HEAD
             trusted_peers,
-=======
-            vec![],
             false,
->>>>>>> 693886b9
             log,
         )
     }
