--- conflicted
+++ resolved
@@ -130,14 +130,9 @@
     },
     PayloadAndBlobs {
         payload: Payload,
-<<<<<<< HEAD
+        block_value: Uint256,
         kzg_commitments: VariableList<KzgCommitment, T::MaxBlobsPerBlock>,
         blobs: VariableList<Blob<T>, T::MaxBlobsPerBlock>,
-=======
-        block_value: Uint256,
-        kzg_commitments: Vec<KzgCommitment>,
-        blobs: Vec<Blob<T>>,
->>>>>>> e062a7cf
     },
 }
 
@@ -187,36 +182,6 @@
             } => payload,
         }
     }
-<<<<<<< HEAD
-=======
-    pub fn kzg_commitments(&self) -> Option<&[KzgCommitment]> {
-        match self {
-            Self::Payload {
-                payload: _,
-                block_value: _,
-            } => None,
-            Self::PayloadAndBlobs {
-                payload: _,
-                block_value: _,
-                kzg_commitments,
-                blobs: _,
-            } => Some(kzg_commitments),
-        }
-    }
-    pub fn blobs(&self) -> Option<&[Blob<T>]> {
-        match self {
-            Self::Payload {
-                payload: _,
-                block_value: _,
-            } => None,
-            Self::PayloadAndBlobs {
-                payload: _,
-                block_value: _,
-                kzg_commitments: _,
-                blobs,
-            } => Some(blobs),
-        }
-    }
     pub fn block_value(&self) -> &Uint256 {
         match self {
             Self::Payload {
@@ -231,7 +196,6 @@
             } => block_value,
         }
     }
->>>>>>> e062a7cf
     pub fn default_at_fork(fork_name: ForkName) -> Result<Self, BeaconStateError> {
         Ok(match fork_name {
             ForkName::Base | ForkName::Altair | ForkName::Merge | ForkName::Capella => {
@@ -242,14 +206,9 @@
             }
             ForkName::Eip4844 => BlockProposalContents::PayloadAndBlobs {
                 payload: Payload::default_at_fork(fork_name)?,
-<<<<<<< HEAD
+                block_value: Uint256::zero(),
                 blobs: VariableList::default(),
                 kzg_commitments: VariableList::default(),
-=======
-                block_value: Uint256::zero(),
-                blobs: vec![],
-                kzg_commitments: vec![],
->>>>>>> e062a7cf
             },
         })
     }
@@ -394,18 +353,8 @@
         let engine: Engine = {
             let auth = Auth::new(jwt_key, jwt_id, jwt_version);
             debug!(log, "Loaded execution endpoint"; "endpoint" => %execution_url, "jwt_path" => ?secret_file.as_path());
-<<<<<<< HEAD
-            let api = HttpJsonRpc::new_with_auth(
-                execution_url,
-                auth,
-                execution_timeout_multiplier,
-                &spec,
-            )
-            .map_err(Error::ApiError)?;
-=======
             let api = HttpJsonRpc::new_with_auth(execution_url, auth, execution_timeout_multiplier)
                 .map_err(Error::ApiError)?;
->>>>>>> e062a7cf
             Engine::new(api, executor.clone(), &log)
         };
 
@@ -2330,16 +2279,6 @@
     }
 }
 
-<<<<<<< HEAD
-=======
-fn noop<T: EthSpec>(
-    _: &ExecutionLayer<T>,
-    _: ExecutionPayloadRef<T>,
-) -> Option<ExecutionPayload<T>> {
-    None
-}
-
->>>>>>> e062a7cf
 #[cfg(test)]
 /// Returns the duration since the unix epoch.
 fn timestamp_now() -> u64 {
