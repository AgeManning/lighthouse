use clap::{App, Arg};
use strum::VariantNames;

pub fn cli_app<'a, 'b>() -> App<'a, 'b> {
    App::new("beacon_node")
        .visible_aliases(&["b", "bn", "beacon"])
        .version(crate_version!())
        .author("Sigma Prime <contact@sigmaprime.io>")
        .setting(clap::AppSettings::ColoredHelp)
        .about("The primary component which connects to the Ethereum 2.0 P2P network and \
                downloads, verifies and stores blocks. Provides a HTTP API for querying \
                the beacon chain and publishing messages to the network.")
        /*
         * Configuration directory locations.
         */
        .arg(
            Arg::with_name("network-dir")
                .long("network-dir")
                .value_name("DIR")
                .help("Data directory for network keys. Defaults to network/ inside the beacon node \
                       dir.")
                .takes_value(true)
        )
        .arg(
            Arg::with_name("freezer-dir")
                .long("freezer-dir")
                .value_name("DIR")
                .help("Data directory for the freezer database.")
                .takes_value(true)
        )
        /*
         * Network parameters.
         */
        .arg(
            Arg::with_name("subscribe-all-subnets")
                .long("subscribe-all-subnets")
                .help("Subscribe to all subnets regardless of validator count. \
                       This will also advertise the beacon node as being long-lived subscribed to all subnets.")
                .takes_value(false),
        )
        .arg(
            Arg::with_name("import-all-attestations")
                .long("import-all-attestations")
                .help("Import and aggregate all attestations, regardless of validator subscriptions. \
                       This will only import attestations from already-subscribed subnets, use with \
                       --subscribe-all-subnets to ensure all attestations are received for import.")
                .takes_value(false),
        )
        .arg(
            Arg::with_name("disable-packet-filter")
                .long("disable-packet-filter")
                .help("Disables the discovery packet filter. Useful for testing in smaller networks")
                .takes_value(false),
        )
        .arg(
            Arg::with_name("shutdown-after-sync")
                .long("shutdown-after-sync")
                .help("Shutdown beacon node as soon as sync is completed. Backfill sync will \
                       not be performed before shutdown.")
                .takes_value(false),
        )
        .arg(
            Arg::with_name("zero-ports")
                .long("zero-ports")
                .short("z")
                .help("Sets all listening TCP/UDP ports to 0, allowing the OS to choose some \
                       arbitrary free ports.")
                .takes_value(false),
        )
        .arg(
            Arg::with_name("listen-address")
                .long("listen-address")
                .value_name("ADDRESS")
                .help("The address lighthouse will listen for UDP and TCP connections. To listen \
                      over IpV4 and IpV6 set this flag twice with the different values.\n\
                      Examples:\n\
                      - --listen-address '0.0.0.0' will listen over Ipv4.\n\
                      - --listen-address '::' will listen over Ipv6.\n\
                      - --listen-address '0.0.0.0' --listen-address '::' will listen over both \
                      Ipv4 and Ipv6. The order of the given addresses is not relevant. However, \
                      multiple Ipv4, or multiple Ipv6 addresses will not be accepted.")
                .multiple(true)
                .max_values(2)
                .default_value("0.0.0.0")
                .takes_value(true)
        )
        .arg(
            Arg::with_name("port")
                .long("port")
                .value_name("PORT")
                .help("The TCP/UDP port to listen on. The UDP port can be modified by the \
                      --discovery-port flag. If listening over both Ipv4 and Ipv6 the --port flag \
                      will apply to the Ipv4 address and --port6 to the Ipv6 address.")
                .default_value("9000")
                .takes_value(true),
        )
        .arg(
            Arg::with_name("port6")
                .long("port6")
                .value_name("PORT")
                .help("The TCP/UDP port to listen on over IpV6 when listening over both Ipv4 and \
                      Ipv6. Defaults to 9090 when required.")
                .default_value("9090")
                .takes_value(true),
        )
        .arg(
            Arg::with_name("discovery-port")
                .long("discovery-port")
                .value_name("PORT")
                .help("The UDP port that discovery will listen on. Defaults to `port`")
                .takes_value(true),
        )
        .arg(
            Arg::with_name("discovery-port6")
                .long("discovery-port6")
                .value_name("PORT")
                .help("The UDP port that discovery will listen on over IpV6 if listening over \
                      both Ipv4 and IpV6. Defaults to `port6`")
                .hidden(true) // TODO: implement dual stack via two sockets in discv5.
                .takes_value(true),
        )
        .arg(
            Arg::with_name("target-peers")
                .long("target-peers")
                .help("The target number of peers.")
                .takes_value(true),
        )
        .arg(
            Arg::with_name("boot-nodes")
                .long("boot-nodes")
                .allow_hyphen_values(true)
                .value_name("ENR/MULTIADDR LIST")
                .help("One or more comma-delimited base64-encoded ENR's to bootstrap the p2p network. Multiaddr is also supported.")
                .takes_value(true),
        )
        .arg(
            Arg::with_name("network-load")
                .long("network-load")
                .value_name("INTEGER")
                .help("Lighthouse's network can be tuned for bandwidth/performance. Setting this to a high value, will increase the bandwidth lighthouse uses, increasing the likelihood of redundant information in exchange for faster communication. This can increase profit of validators marginally by receiving messages faster on the network. Lower values decrease bandwidth usage, but makes communication slower which can lead to validator performance reduction. Values are in the range [1,5].")
                .default_value("3")
                .set(clap::ArgSettings::Hidden)
                .takes_value(true),
        )
        .arg(
            Arg::with_name("disable-upnp")
                .long("disable-upnp")
                .help("Disables UPnP support. Setting this will prevent Lighthouse from attempting to automatically establish external port mappings.")
                .takes_value(false),
        )
        .arg(
            Arg::with_name("private")
                .long("private")
                .help("Prevents sending various client identification information.")
                .takes_value(false),
        )
        .arg(
            Arg::with_name("enr-udp-port")
                .long("enr-udp-port")
                .value_name("PORT")
                .help("The UDP4 port of the local ENR. Set this only if you are sure other nodes \
                      can connect to your local node on this port over IpV4.")
                .takes_value(true),
        )
        .arg(
            Arg::with_name("enr-udp6-port")
                .long("enr-udp6-port")
                .value_name("PORT")
                .help("The UDP6 port of the local ENR. Set this only if you are sure other nodes \
                      can connect to your local node on this port over IpV6.")
                .takes_value(true),
        )
        .arg(
            Arg::with_name("enr-tcp-port")
                .long("enr-tcp-port")
                .value_name("PORT")
                .help("The TCP4 port of the local ENR. Set this only if you are sure other nodes \
                      can connect to your local node on this port over IpV4. The --port flag is \
                      used if this is not set.")
                .takes_value(true),
        )
        .arg(
            Arg::with_name("enr-tcp6-port")
                .long("enr-tcp6-port")
                .value_name("PORT")
                .help("The TCP6 port of the local ENR. Set this only if you are sure other nodes \
                      can connect to your local node on this port over IpV6. The --port6 flag is \
                      used if this is not set.")
                .takes_value(true),
        )
        .arg(
            Arg::with_name("enr-address")
                .long("enr-address")
                .value_name("ADDRESS")
                .help("The IP address/ DNS address to broadcast to other peers on how to reach \
                      this node. If a DNS address is provided, the enr-address is set to the IP \
                      address it resolves to and does not auto-update based on PONG responses in \
                      discovery. Set this only if you are sure other nodes can connect to your \
                      local node on this address. This will update the `ip4` or `ip6` ENR fields \
                      accordingly. To update both, set this flag twice with the different values.")
                .requires("enr-udp-port")
                .multiple(true)
                .max_values(2)
                .takes_value(true),
        )
        .arg(
            Arg::with_name("enr-match")
                .short("e")
                .long("enr-match")
                .help("Sets the local ENR IP address and port to match those set for lighthouse. \
                      Specifically, the IP address will be the value of --listen-address and the \
                      UDP port will be --discovery-port.")
        )
        .arg(
            Arg::with_name("disable-enr-auto-update")
                .short("x")
                .long("disable-enr-auto-update")
                .help("Discovery automatically updates the nodes local ENR with an external IP address and port as seen by other peers on the network. \
                This disables this feature, fixing the ENR's IP/PORT to those specified on boot."),
        )
        .arg(
            Arg::with_name("libp2p-addresses")
                .long("libp2p-addresses")
                .value_name("MULTIADDR")
                .help("One or more comma-delimited multiaddrs to manually connect to a libp2p peer \
                       without an ENR.")
                .takes_value(true),
        )
        .arg(
            Arg::with_name("disable-discovery")
                .long("disable-discovery")
                .help("Disables the discv5 discovery protocol. The node will not search for new peers or participate in the discovery protocol.")
                .takes_value(false),
        )
        .arg(
            Arg::with_name("disable-peer-scoring")
                .long("disable-peer-scoring")
                .help("Disables peer scoring in lighthouse. WARNING: This is a dev only flag is only meant to be used in local testing scenarios \
                        Using this flag on a real network may cause your node to become eclipsed and see a different view of the network")
                .takes_value(false)
                .hidden(true),
        )
        .arg(
            Arg::with_name("trusted-peers")
                .long("trusted-peers")
                .value_name("TRUSTED_PEERS")
                .help("One or more comma-delimited trusted peer ids which always have the highest score according to the peer scoring system.")
                .takes_value(true),
        )
        .arg(
            Arg::with_name("enable-private-discovery")
                .long("enable-private-discovery")
                .help("Lighthouse by default does not discover private IP addresses. Set this flag to enable connection attempts to local addresses.")
                .takes_value(false),
        )
        .arg(
            Arg::with_name("self-limiter")
            .long("self-limiter")
            .help(
                "Enables the outbound rate limiter (requests made by this node).\
                \
                Rate limit quotas per protocol can be set in the form of \
                <protocol_name>:<tokens>/<time_in_seconds>. To set quotas for multiple protocols, \
                separate them by ';'. If the self rate limiter is enabled and a protocol is not \
                present in the configuration, the quotas used for the inbound rate limiter will be \
                used."
            )
            .min_values(0)
            .hidden(true)
        )
        .arg(
<<<<<<< HEAD
            Arg::with_name("proposer-only")
                .long("proposer-only")
                .help("Sets this beacon node at be a block proposer only node. \
                       This will run the beacon node in a minimal configuration that is sufficient for block publishing only. This flag should be used \
                       for a beacon node being referenced by validator client using the --proposer-node flag. This configuration is for enabling more secure setups.")
=======
            Arg::with_name("disable-backfill-rate-limiting")
                .long("disable-backfill-rate-limiting")
                .help("Disable the backfill sync rate-limiting. This allow users to just sync the entire chain as fast \
                    as possible, however it can result in resource contention which degrades staking performance. Stakers \
                    should generally choose to avoid this flag since backfill sync is not required for staking.")
>>>>>>> 00cf5fc1
                .takes_value(false),
        )
        /* REST API related arguments */
        .arg(
            Arg::with_name("http")
                .long("http")
                .help("Enable the RESTful HTTP API server. Disabled by default.")
                .takes_value(false),
        )
        .arg(
            Arg::with_name("http-address")
                .long("http-address")
                .value_name("ADDRESS")
                .help("Set the listen address for the RESTful HTTP API server.")
                .default_value("127.0.0.1")
                .takes_value(true),
        )
        .arg(
            Arg::with_name("http-port")
                .long("http-port")
                .value_name("PORT")
                .help("Set the listen TCP port for the RESTful HTTP API server.")
                .default_value("5052")
                .takes_value(true),
        )
        .arg(
            Arg::with_name("http-allow-origin")
                .long("http-allow-origin")
                .value_name("ORIGIN")
                .help("Set the value of the Access-Control-Allow-Origin response HTTP header. \
                    Use * to allow any origin (not recommended in production). \
                    If no value is supplied, the CORS allowed origin is set to the listen \
                    address of this server (e.g., http://localhost:5052).")
                .takes_value(true),
        )
        .arg(
            Arg::with_name("http-disable-legacy-spec")
                .long("http-disable-legacy-spec")
                .hidden(true)
        )
        .arg(
            Arg::with_name("http-spec-fork")
                .long("http-spec-fork")
                .value_name("FORK")
                .help("Serve the spec for a specific hard fork on /eth/v1/config/spec. It should \
                       not be necessary to set this flag.")
                .takes_value(true)
        )
        .arg(
            Arg::with_name("http-enable-tls")
                .long("http-enable-tls")
                .help("Serves the RESTful HTTP API server over TLS. This feature is currently \
                    experimental.")
                .takes_value(false)
                .requires("http-tls-cert")
                .requires("http-tls-key")
        )
        .arg(
            Arg::with_name("http-tls-cert")
                .long("http-tls-cert")
                .help("The path of the certificate to be used when serving the HTTP API server \
                    over TLS.")
                .takes_value(true)
        )
        .arg(
            Arg::with_name("http-tls-key")
                .long("http-tls-key")
                .help("The path of the private key to be used when serving the HTTP API server \
                    over TLS. Must not be password-protected.")
                .takes_value(true)
        )
        .arg(
            Arg::with_name("http-allow-sync-stalled")
                .long("http-allow-sync-stalled")
                .help("Forces the HTTP to indicate that the node is synced when sync is actually \
                    stalled. This is useful for very small testnets. TESTING ONLY. DO NOT USE ON \
                    MAINNET.")
        )
        /* Prometheus metrics HTTP server related arguments */
        .arg(
            Arg::with_name("metrics")
                .long("metrics")
                .help("Enable the Prometheus metrics HTTP server. Disabled by default.")
                .takes_value(false),
        )
        .arg(
            Arg::with_name("metrics-address")
                .long("metrics-address")
                .value_name("ADDRESS")
                .help("Set the listen address for the Prometheus metrics HTTP server.")
                .default_value("127.0.0.1")
                .takes_value(true),
        )
        .arg(
            Arg::with_name("metrics-port")
                .long("metrics-port")
                .value_name("PORT")
                .help("Set the listen TCP port for the Prometheus metrics HTTP server.")
                .default_value("5054")
                .takes_value(true),
        )
        .arg(
            Arg::with_name("metrics-allow-origin")
                .long("metrics-allow-origin")
                .value_name("ORIGIN")
                .help("Set the value of the Access-Control-Allow-Origin response HTTP header. \
                    Use * to allow any origin (not recommended in production). \
                    If no value is supplied, the CORS allowed origin is set to the listen \
                    address of this server (e.g., http://localhost:5054).")
                .takes_value(true),
        )
        .arg(
            Arg::with_name("shuffling-cache-size")
            .long("shuffling-cache-size")
            .help("Some HTTP API requests can be optimised by caching the shufflings at each epoch. \
            This flag allows the user to set the shuffling cache size in epochs. \
            Shufflings are dependent on validator count and setting this value to a large number can consume a large amount of memory.")
            .takes_value(true)
        )

        /*
         * Monitoring metrics
         */

        .arg(
            Arg::with_name("monitoring-endpoint")
                .long("monitoring-endpoint")
                .value_name("ADDRESS")
                .help("Enables the monitoring service for sending system metrics to a remote endpoint. \
                This can be used to monitor your setup on certain services (e.g. beaconcha.in). \
                This flag sets the endpoint where the beacon node metrics will be sent. \
                Note: This will send information to a remote sever which may identify and associate your \
                validators, IP address and other personal information. Always use a HTTPS connection \
                and never provide an untrusted URL.")
                .takes_value(true),
        )
        .arg(
            Arg::with_name("monitoring-endpoint-period")
                .long("monitoring-endpoint-period")
                .value_name("SECONDS")
                .help("Defines how many seconds to wait between each message sent to \
                       the monitoring-endpoint. Default: 60s")
                .requires("monitoring-endpoint")
                .takes_value(true),
        )

        /*
         * Standard staking flags
         */

        .arg(
            Arg::with_name("staking")
                .long("staking")
                .help("Standard option for a staking beacon node. This will enable the HTTP server \
                       on localhost:5052 and import deposit logs from the execution node. This is \
                       equivalent to `--http` on merge-ready networks, or `--http --eth1` pre-merge")
                .takes_value(false)
        )

        /*
         * Eth1 Integration
         */
        .arg(
            Arg::with_name("eth1")
                .long("eth1")
                .help("If present the node will connect to an eth1 node. This is required for \
                       block production, you must use this flag if you wish to serve a validator.")
                .takes_value(false),
        )
        .arg(
            Arg::with_name("dummy-eth1")
                .long("dummy-eth1")
                .conflicts_with("eth1")
                .help("If present, uses an eth1 backend that generates static dummy data.\
                      Identical to the method used at the 2019 Canada interop.")
        )
        .arg(
            Arg::with_name("eth1-endpoint")
                .long("eth1-endpoint")
                .value_name("HTTP-ENDPOINT")
                .help("Deprecated. Use --eth1-endpoints.")
                .takes_value(true)
        )
        .arg(
            Arg::with_name("eth1-endpoints")
                .long("eth1-endpoints")
                .value_name("HTTP-ENDPOINTS")
                .conflicts_with("eth1-endpoint")
                .help("One http endpoint for a web3 connection to an execution node. \
                       Note: This flag is now only useful for testing, use `--execution-endpoint` \
                       flag to connect to an execution node on mainnet and testnets.
                       Defaults to http://127.0.0.1:8545.")
                .takes_value(true)
        )
        .arg(
            Arg::with_name("eth1-purge-cache")
                .long("eth1-purge-cache")
                .value_name("PURGE-CACHE")
                .help("Purges the eth1 block and deposit caches")
                .takes_value(false)
        )
        .arg(
            Arg::with_name("eth1-blocks-per-log-query")
                .long("eth1-blocks-per-log-query")
                .value_name("BLOCKS")
                .help("Specifies the number of blocks that a deposit log query should span. \
                    This will reduce the size of responses from the Eth1 endpoint.")
                .default_value("1000")
                .takes_value(true)
        )
        .arg(
            Arg::with_name("eth1-cache-follow-distance")
                .long("eth1-cache-follow-distance")
                .value_name("BLOCKS")
                .help("Specifies the distance between the Eth1 chain head and the last block which \
                       should be imported into the cache. Setting this value lower can help \
                       compensate for irregular Proof-of-Work block times, but setting it too low \
                       can make the node vulnerable to re-orgs.")
                .takes_value(true)
        )
        .arg(
            Arg::with_name("slots-per-restore-point")
                .long("slots-per-restore-point")
                .value_name("SLOT_COUNT")
                .help("Specifies how often a freezer DB restore point should be stored. \
                       Cannot be changed after initialization. \
                       [default: 8192 (mainnet) or 64 (minimal)]")
                .takes_value(true)
        )
        .arg(
            Arg::with_name("block-cache-size")
                .long("block-cache-size")
                .value_name("SIZE")
                .help("Specifies how many blocks the database should cache in memory [default: 5]")
                .takes_value(true)
        )
        /*
         * Execution Layer Integration
         */
        .arg(
            Arg::with_name("merge")
                .long("merge")
                .help("Deprecated. The feature activates automatically when --execution-endpoint \
                    is supplied.")
                .takes_value(false)
                .hidden(true)
        )
        .arg(
            Arg::with_name("execution-endpoint")
                .long("execution-endpoint")
                .value_name("EXECUTION-ENDPOINT")
                .alias("execution-endpoints")
                .help("Server endpoint for an execution layer JWT-authenticated HTTP \
                       JSON-RPC connection. Uses the same endpoint to populate the \
                       deposit cache.")
                .takes_value(true)
        )
        .arg(
            Arg::with_name("execution-jwt")
                .long("execution-jwt")
                .value_name("EXECUTION-JWT")
                .alias("jwt-secrets")
                .help("File path which contains the hex-encoded JWT secret for the \
                       execution endpoint provided in the --execution-endpoint flag.")
                .requires("execution-endpoint")
                .takes_value(true)
        )
        .arg(
            Arg::with_name("execution-jwt-secret-key")
                .long("execution-jwt-secret-key")
                .value_name("EXECUTION-JWT-SECRET-KEY")
                .alias("jwt-secret-key")
                .help("Hex-encoded JWT secret for the \
                       execution endpoint provided in the --execution-endpoint flag.")
                .requires("execution-endpoint")
                .conflicts_with("execution-jwt")
                .takes_value(true)
        )
        .arg(
            Arg::with_name("execution-jwt-id")
                .long("execution-jwt-id")
                .value_name("EXECUTION-JWT-ID")
                .alias("jwt-id")
                .help("Used by the beacon node to communicate a unique identifier to execution nodes \
                       during JWT authentication. It corresponds to the 'id' field in the JWT claims object.\
                       Set to empty by default")
                .requires("execution-jwt")
                .takes_value(true)
        )
        .arg(
            Arg::with_name("execution-jwt-version")
                .long("execution-jwt-version")
                .value_name("EXECUTION-JWT-VERSION")
                .alias("jwt-version")
                .help("Used by the beacon node to communicate a client version to execution nodes \
                       during JWT authentication. It corresponds to the 'clv' field in the JWT claims object.\
                       Set to empty by default")
                .requires("execution-jwt")
                .takes_value(true)
        )
        .arg(
            Arg::with_name("suggested-fee-recipient")
                .long("suggested-fee-recipient")
                .value_name("SUGGESTED-FEE-RECIPIENT")
                .help("Emergency fallback fee recipient for use in case the validator client does \
                       not have one configured. You should set this flag on the validator \
                       client instead of (or in addition to) setting it here.")
                .requires("execution-endpoint")
                .takes_value(true)
        )
        .arg(
            Arg::with_name("builder")
                .long("builder")
                .alias("payload-builder")
                .alias("payload-builders")
                .help("The URL of a service compatible with the MEV-boost API.")
                .requires("execution-endpoint")
                .takes_value(true)
        )
        .arg(
            Arg::with_name("execution-timeout-multiplier")
                .long("execution-timeout-multiplier")
                .value_name("NUM")
                .help("Unsigned integer to multiply the default execution timeouts by.")
                .default_value("1")
                .takes_value(true)
        )
        /*
         * Database purging and compaction.
         */
        .arg(
            Arg::with_name("purge-db")
                .long("purge-db")
                .help("If present, the chain database will be deleted. Use with caution.")
        )
        .arg(
            Arg::with_name("compact-db")
                .long("compact-db")
                .help("If present, apply compaction to the database on start-up. Use with caution. \
                       It is generally not recommended unless auto-compaction is disabled.")
        )
        .arg(
            Arg::with_name("auto-compact-db")
                .long("auto-compact-db")
                .help("Enable or disable automatic compaction of the database on finalization.")
                .takes_value(true)
                .default_value("true")
        )
        .arg(
            Arg::with_name("prune-payloads")
                .long("prune-payloads")
                .help("Prune execution payloads from Lighthouse's database. This saves space but \
                       imposes load on the execution client, as payloads need to be \
                       reconstructed and sent to syncing peers.")
                .takes_value(true)
                .default_value("true")
        )

        /*
         * Misc.
         */
        .arg(
            Arg::with_name("graffiti")
                .long("graffiti")
                .help(
                    "Specify your custom graffiti to be included in blocks. \
                    Defaults to the current version and commit, truncated to fit in 32 bytes. "
                )
                .value_name("GRAFFITI")
                .takes_value(true)
        )
        .arg(
            Arg::with_name("max-skip-slots")
                .long("max-skip-slots")
                .help(
                    "Refuse to skip more than this many slots when processing a block or attestation. \
                    This prevents nodes on minority forks from wasting our time and disk space, \
                    but could also cause unnecessary consensus failures, so is disabled by default."
                )
                .value_name("NUM_SLOTS")
                .takes_value(true)
        )
        /*
         * Slasher.
         */
        .arg(
            Arg::with_name("slasher")
                .long("slasher")
                .help(
                    "Run a slasher alongside the beacon node. It is currently only recommended for \
                     expert users because of the immaturity of the slasher UX and the extra \
                     resources required."
                )
                .takes_value(false)
        )
        .arg(
            Arg::with_name("slasher-dir")
                .long("slasher-dir")
                .help(
                    "Set the slasher's database directory."
                )
                .value_name("PATH")
                .takes_value(true)
                .requires("slasher")
        )
        .arg(
            Arg::with_name("slasher-update-period")
                .long("slasher-update-period")
                .help(
                    "Configure how often the slasher runs batch processing."
                )
                .value_name("SECONDS")
                .requires("slasher")
                .takes_value(true)
        )
        .arg(
            Arg::with_name("slasher-slot-offset")
                .long("slasher-slot-offset")
                .help(
                    "Set the delay from the start of the slot at which the slasher should ingest \
                     attestations. Only effective if the slasher-update-period is a multiple of the \
                     slot duration."
                )
                .value_name("SECONDS")
                .requires("slasher")
                .takes_value(true)
        )
        .arg(
            Arg::with_name("slasher-history-length")
                .long("slasher-history-length")
                .help(
                    "Configure how many epochs of history the slasher keeps. Immutable after \
                     initialization."
                )
                .value_name("EPOCHS")
                .requires("slasher")
                .takes_value(true)
        )
        .arg(
            Arg::with_name("slasher-max-db-size")
                .long("slasher-max-db-size")
                .help(
                    "Maximum size of the MDBX database used by the slasher."
                )
                .value_name("GIGABYTES")
                .requires("slasher")
                .takes_value(true)
        )
        .arg(
            Arg::with_name("slasher-att-cache-size")
                .long("slasher-att-cache-size")
                .help("Set the maximum number of attestation roots for the slasher to cache")
                .value_name("COUNT")
                .requires("slasher")
                .takes_value(true)
        )
        .arg(
            Arg::with_name("slasher-chunk-size")
                .long("slasher-chunk-size")
                .help(
                    "Number of epochs per validator per chunk stored on disk."
                )
                .value_name("EPOCHS")
                .requires("slasher")
                .takes_value(true)
        )
        .arg(
            Arg::with_name("slasher-validator-chunk-size")
                .long("slasher-validator-chunk-size")
                .help(
                    "Number of validators per chunk stored on disk."
                )
                .value_name("NUM_VALIDATORS")
                .requires("slasher")
                .takes_value(true)
        )
        .arg(
            Arg::with_name("slasher-broadcast")
                .long("slasher-broadcast")
                .help("Broadcast slashings found by the slasher to the rest of the network \
                       [disabled by default].")
                .requires("slasher")
        )
        .arg(
            Arg::with_name("slasher-backend")
                .long("slasher-backend")
                .value_name("DATABASE")
                .help("Set the database backend to be used by the slasher.")
                .takes_value(true)
                .possible_values(slasher::DatabaseBackend::VARIANTS)
                .requires("slasher")
        )
        .arg(
            Arg::with_name("wss-checkpoint")
                .long("wss-checkpoint")
                .help(
                    "Specify a weak subjectivity checkpoint in `block_root:epoch` format to verify \
                     the node's sync against. The block root should be 0x-prefixed. Note that this \
                     flag is for verification only, to perform a checkpoint sync from a recent \
                     state use --checkpoint-sync-url."
                )
                .value_name("WSS_CHECKPOINT")
                .takes_value(true)
        )
        .arg(
            Arg::with_name("checkpoint-state")
                .long("checkpoint-state")
                .help("Set a checkpoint state to start syncing from. Must be aligned and match \
                       --checkpoint-block. Using --checkpoint-sync-url instead is recommended.")
                .value_name("STATE_SSZ")
                .takes_value(true)
                .requires("checkpoint-block")
        )
        .arg(
            Arg::with_name("checkpoint-block")
                .long("checkpoint-block")
                .help("Set a checkpoint block to start syncing from. Must be aligned and match \
                       --checkpoint-state. Using --checkpoint-sync-url instead is recommended.")
                .value_name("BLOCK_SSZ")
                .takes_value(true)
                .requires("checkpoint-state")
        )
        .arg(
            Arg::with_name("checkpoint-sync-url")
                .long("checkpoint-sync-url")
                .help("Set the remote beacon node HTTP endpoint to use for checkpoint sync.")
                .value_name("BEACON_NODE")
                .takes_value(true)
                .conflicts_with("checkpoint-state")
        )
        .arg(
            Arg::with_name("checkpoint-sync-url-timeout")
                .long("checkpoint-sync-url-timeout")
                .help("Set the timeout for checkpoint sync calls to remote beacon node HTTP endpoint.")
                .value_name("SECONDS")
                .takes_value(true)
                .default_value("60")
        )
        .arg(
            Arg::with_name("reconstruct-historic-states")
                .long("reconstruct-historic-states")
                .help("After a checkpoint sync, reconstruct historic states in the database.")
                .takes_value(false)
        )
        .arg(
            Arg::with_name("validator-monitor-auto")
                .long("validator-monitor-auto")
                .help("Enables the automatic detection and monitoring of validators connected to the \
                    HTTP API and using the subnet subscription endpoint. This generally has the \
                    effect of providing additional logging and metrics for locally controlled \
                    validators.")
        )
        .arg(
            Arg::with_name("validator-monitor-pubkeys")
                .long("validator-monitor-pubkeys")
                .help("A comma-separated list of 0x-prefixed validator public keys. \
                        These validators will receive special monitoring and additional \
                        logging.")
                .value_name("PUBKEYS")
                .takes_value(true)
        )
        .arg(
            Arg::with_name("validator-monitor-file")
                .long("validator-monitor-file")
                .help("As per --validator-monitor-pubkeys, but the comma-separated list is \
                    contained within a file at the given path.")
                .value_name("PATH")
                .takes_value(true)
        )
        .arg(
            Arg::with_name("validator-monitor-individual-tracking-threshold")
                .long("validator-monitor-individual-tracking-threshold")
                .help("Once the validator monitor reaches this number of local validators \
                    it will stop collecting per-validator Prometheus metrics and issuing \
                    per-validator logs. Instead, it will provide aggregate metrics and logs. \
                    This avoids infeasibly high cardinality in the Prometheus database and \
                    high log volume when using many validators. Defaults to 64.")
                .value_name("INTEGER")
                .takes_value(true)
        )
        .arg(
            Arg::with_name("disable-lock-timeouts")
                .long("disable-lock-timeouts")
                .help("Disable the timeouts applied to some internal locks by default. This can \
                       lead to less spurious failures on slow hardware but is considered \
                       experimental as it may obscure performance issues.")
                .takes_value(false)
        )
        .arg(
            Arg::with_name("disable-proposer-reorgs")
                .long("disable-proposer-reorgs")
                .help("Do not attempt to reorg late blocks from other validators when proposing.")
                .takes_value(false)
        )
        .arg(
            Arg::with_name("proposer-reorg-threshold")
                .long("proposer-reorg-threshold")
                .value_name("PERCENT")
                .help("Percentage of vote weight below which to attempt a proposer reorg. \
                       Default: 20%")
                .conflicts_with("disable-proposer-reorgs")
        )
        .arg(
            Arg::with_name("proposer-reorg-epochs-since-finalization")
                .long("proposer-reorg-epochs-since-finalization")
                .value_name("EPOCHS")
                .help("Maximum number of epochs since finalization at which proposer reorgs are \
                       allowed. Default: 2")
                .conflicts_with("disable-proposer-reorgs")
        )
        .arg(
            Arg::with_name("prepare-payload-lookahead")
                .long("prepare-payload-lookahead")
                .value_name("MILLISECONDS")
                .help("The time before the start of a proposal slot at which payload attributes \
                       should be sent. Low values are useful for execution nodes which don't \
                       improve their payload after the first call, and high values are useful \
                       for ensuring the EL is given ample notice. Default: 1/3 of a slot.")
                .takes_value(true)
        )
        .arg(
            Arg::with_name("always-prepare-payload")
                .long("always-prepare-payload")
                .help("Send payload attributes with every fork choice update. This is intended for \
                       use by block builders, relays and developers. You should set a fee \
                       recipient on this BN and also consider adjusting the \
                       --prepare-payload-lookahead flag.")
                .takes_value(false)
        )
        .arg(
            Arg::with_name("fork-choice-before-proposal-timeout")
                .long("fork-choice-before-proposal-timeout")
                .help("Set the maximum number of milliseconds to wait for fork choice before \
                       proposing a block. You can prevent waiting at all by setting the timeout \
                       to 0, however you risk proposing atop the wrong parent block.")
                .default_value("250")
                .takes_value(true)
        )
        .arg(
            Arg::with_name("paranoid-block-proposal")
                .long("paranoid-block-proposal")
                .help("Paranoid enough to be reading the source? Nice. This flag reverts some \
                       block proposal optimisations and forces the node to check every attestation \
                       it includes super thoroughly. This may be useful in an emergency, but not \
                       otherwise.")
                .hidden(true)
                .takes_value(false)
        )
        .arg(
            Arg::with_name("builder-fallback-skips")
                .long("builder-fallback-skips")
                .help("If this node is proposing a block and has seen this number of skip slots \
                        on the canonical chain in a row, it will NOT query any connected builders, \
                        and will use the local execution engine for payload construction.")
                .default_value("3")
                .takes_value(true)
        )
        .arg(
            Arg::with_name("builder-fallback-skips-per-epoch")
                .long("builder-fallback-skips-per-epoch")
                .help("If this node is proposing a block and has seen this number of skip slots \
                        on the canonical chain in the past `SLOTS_PER_EPOCH`, it will NOT query \
                        any connected builders, and will use the local execution engine for \
                        payload construction.")
                .default_value("8")
                .takes_value(true)
        )
        .arg(
            Arg::with_name("builder-fallback-epochs-since-finalization")
                .long("builder-fallback-epochs-since-finalization")
                .help("If this node is proposing a block and the chain has not finalized within \
                        this number of epochs, it will NOT query any connected builders, \
                        and will use the local execution engine for payload construction. Setting \
                        this value to anything less than 2 will cause the node to NEVER query \
                        connected builders. Setting it to 2 will cause this condition to be hit \
                        if there are skips slots at the start of an epoch, right before this node \
                        is set to propose.")
                .default_value("3")
                .takes_value(true)
        )
        .arg(
            Arg::with_name("builder-fallback-disable-checks")
                .long("builder-fallback-disable-checks")
                .help("This flag disables all checks related to chain health. This means the builder \
                        API will always be used for payload construction, regardless of recent chain \
                        conditions.")
                .takes_value(false)
        )
        .arg(
            Arg::with_name("builder-profit-threshold")
                .long("builder-profit-threshold")
                .value_name("WEI_VALUE")
                .help("The minimum reward in wei provided to the proposer by a block builder for \
                    an external payload to be considered for inclusion in a proposal. If this \
                    threshold is not met, the local EE's payload will be used. This is currently \
                    *NOT* in comparison to the value of the local EE's payload. It simply checks \
                    whether the total proposer reward from an external payload is equal to or \
                    greater than this value. In the future, a comparison to a local payload is \
                    likely to be added. Example: Use 250000000000000000 to set the threshold to \
                     0.25 ETH.")
                .default_value("0")
                .takes_value(true)
        )
        .arg(
            Arg::with_name("count-unrealized")
                .long("count-unrealized")
                .hidden(true)
                .help("This flag is deprecated and has no effect.")
                .takes_value(true)
                .default_value("true")
        )
        .arg(
            Arg::with_name("count-unrealized-full")
                .long("count-unrealized-full")
                .hidden(true)
                .help("This flag is deprecated and has no effect.")
                .takes_value(true)
                .default_value("false")
        )
        .arg(
            Arg::with_name("reset-payload-statuses")
                .long("reset-payload-statuses")
                .help("When present, Lighthouse will forget the payload statuses of any \
                       already-imported blocks. This can assist in the recovery from a consensus \
                       failure caused by the execution layer.")
                .takes_value(false)
        )
        .arg(
            Arg::with_name("disable-deposit-contract-sync")
                .long("disable-deposit-contract-sync")
                .help("Explictly disables syncing of deposit logs from the execution node. \
                      This overrides any previous option that depends on it. \
                      Useful if you intend to run a non-validating beacon node.")
                .takes_value(false)
        )
        .arg(
            Arg::with_name("disable-optimistic-finalized-sync")
                .long("disable-optimistic-finalized-sync")
                .help("Force Lighthouse to verify every execution block hash with the execution \
                       client during finalized sync. By default block hashes will be checked in \
                       Lighthouse and only passed to the EL if initial verification fails.")
        )
        .arg(
            Arg::with_name("light-client-server")
                .long("light-client-server")
                .help("Act as a full node supporting light clients on the p2p network \
                       [experimental]")
                .takes_value(false)
        )
        .arg(
            Arg::with_name("gui")
                .long("gui")
                .hidden(true)
                .help("Enable the graphical user interface and all its requirements. \
                      This is equivalent to --http and --validator-monitor-auto.")
                .takes_value(false)
        )
        .arg(
            Arg::with_name("always-prefer-builder-payload")
            .long("always-prefer-builder-payload")
            .help("If set, the beacon node always uses the payload from the builder instead of the local payload.")
            // The builder profit threshold flag is used to provide preference
            // to local payloads, therefore it fundamentally conflicts with
            // always using the builder.
            .conflicts_with("builder-profit-threshold")
        )
}<|MERGE_RESOLUTION|>--- conflicted
+++ resolved
@@ -269,19 +269,20 @@
             .hidden(true)
         )
         .arg(
-<<<<<<< HEAD
             Arg::with_name("proposer-only")
                 .long("proposer-only")
                 .help("Sets this beacon node at be a block proposer only node. \
                        This will run the beacon node in a minimal configuration that is sufficient for block publishing only. This flag should be used \
                        for a beacon node being referenced by validator client using the --proposer-node flag. This configuration is for enabling more secure setups.")
-=======
+                .takes_value(false),
+        )
+
+        .arg(
             Arg::with_name("disable-backfill-rate-limiting")
                 .long("disable-backfill-rate-limiting")
                 .help("Disable the backfill sync rate-limiting. This allow users to just sync the entire chain as fast \
                     as possible, however it can result in resource contention which degrades staking performance. Stakers \
                     should generally choose to avoid this flag since backfill sync is not required for staking.")
->>>>>>> 00cf5fc1
                 .takes_value(false),
         )
         /* REST API related arguments */
